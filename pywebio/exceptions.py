--- conflicted
+++ resolved
@@ -15,12 +15,8 @@
 
 
 class SessionNotFoundException(SessionException):
-<<<<<<< HEAD
-    """会话未找到异常"""
+    """Session not found"""
 
 
 class PyWebIOWarning(UserWarning):
-    pass
-=======
-    """Session not found"""
->>>>>>> 60219d6c
+    pass