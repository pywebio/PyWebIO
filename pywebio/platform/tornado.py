--- conflicted
+++ resolved
@@ -52,18 +52,13 @@
     return origin == host
 
 
-<<<<<<< HEAD
 def _webio_handler(applications, cdn, check_origin_func=_is_same_site):
-    """获取用于Tornado进行整合的RequestHandler类
-=======
-def _webio_handler(applications, check_origin_func=_is_same_site):
     """获取用于Tornado进行整合的RequestHandle类
->>>>>>> 60219d6c
 
     :param dict applications: 任务名->任务函数 的字典
     :param bool/str cdn:
     :param callable check_origin_func: check_origin_func(origin, handler) -> bool
-    :return: Tornado RequestHandle类
+    :return: Tornado RequestHandler类
     """
     check_webio_js()
 
@@ -134,26 +129,11 @@
     return WSHandler
 
 
-<<<<<<< HEAD
 def webio_handler(applications, cdn=True, allowed_origins=None, check_origin=None):
-    """获取在Tornado中运行PyWebIO应用的RequestHandler类。RequestHandler类基于WebSocket协议与浏览器进行通讯。
-
-    :param callable/list/dict applications: PyWebIO应用。
-    :param bool/str cdn: 是否从CDN加载前端静态资源，默认为 ``True`` 。设置成 ``False`` 时会从PyWebIO应用部署URL的同级目录下加载静态资源。
-       支持传入自定义的URL来指定静态资源的部署地址
-    :param list allowed_origins: 除当前域名外，服务器还允许的请求的来源列表。
-    :param callable check_origin: 请求来源检查函数。
-
-    关于各参数的详细说明见 :func:`pywebio.platform.tornado.start_server` 的同名参数。
-
-    :return: Tornado RequestHandler类
-=======
-def webio_handler(applications, allowed_origins=None, check_origin=None):
     """Get the ``RequestHandler`` class for running PyWebIO applications in Tornado.
     The ``RequestHandler`` communicates with the browser by WebSocket protocol.
 
     The arguments of ``webio_handler()`` have the same meaning as for :func:`pywebio.platform.tornado.start_server`
->>>>>>> 60219d6c
     """
     applications = make_applications(applications)
     for target in applications.values():
@@ -199,51 +179,7 @@
                  websocket_ping_interval=None,
                  websocket_ping_timeout=None,
                  **tornado_app_settings):
-<<<<<<< HEAD
     """启动一个 Tornado server 将PyWebIO应用作为Web服务提供。
-
-    Tornado为PyWebIO应用的默认后端Server，可以直接使用 ``from pywebio import start_server`` 导入。
-
-    :param list/dict/callable applications: PyWebIO应用. 可以是任务函数或者任务函数的字典或列表。
-
-       类型为字典时，字典键为任务名，类型为列表时，函数名为任务名。
-
-       可以通过 ``app`` URL参数选择要运行的任务(例如访问 ``http://host:port/?app=foo`` 来运行 ``foo`` 任务)，
-       默认使用运行 ``index`` 任务函数，当 ``index`` 任务不存在时，PyWebIO会提供一个默认的索引页作为主页。
-       参见 :ref:`Server模式 <server_and_script_mode>`
-
-       任务函数为协程函数时，使用 :ref:`基于协程的会话实现 <coroutine_based_session>` ；任务函数为普通函数时，使用基于线程的会话实现。
-    :param int port: 服务监听的端口。设置为 ``0`` 时，表示自动选择可用端口。
-    :param str host: 服务绑定的地址。 ``host`` 可以是IP地址或者为hostname。如果为hostname，服务会监听所有与该hostname关联的IP地址。
-       通过设置 ``host`` 为空字符串或 ``None`` 来将服务绑定到所有可用的地址上。
-    :param bool debug: 是否开启Tornado Server的debug模式，开启后，代码发生修改后服务器会自动重启。
-       详情请参阅 `tornado 文档 <https://www.tornadoweb.org/en/stable/guide/running.html#debug-mode>`_
-    :param bool/str cdn: 是否从CDN加载前端静态资源，默认为 ``True`` 。支持传入自定义的URL来指定静态资源的部署地址
-    :param list allowed_origins: 除当前域名外，服务器还允许的请求的来源列表。
-        来源包含协议、域名和端口部分，允许使用 Unix shell 风格的匹配模式(全部规则参见 `Python文档 <https://docs.python.org/zh-tw/3/library/fnmatch.html>`_ ):
-
-        - ``*`` 为通配符
-        - ``?`` 匹配单个字符
-        - ``[seq]`` 匹配seq中的任何字符
-        - ``[!seq]`` 匹配任何不在seq中的字符
-
-        比如 ``https://*.example.com`` 、 ``*://*.example.com``
-    :param callable check_origin: 请求来源检查函数。接收请求来源(包含协议、域名和端口部分)字符串作为参数，
-        返回 ``True/False`` 指示服务器接受/拒绝该请求。若设置了 ``check_origin`` ， ``allowed_origins`` 参数将被忽略
-    :param bool auto_open_webbrowser: 当服务启动后，是否自动打开浏览器来访问服务。（该操作需要操作系统支持）
-    :param int websocket_max_message_size: Tornado Server最大可接受的WebSockets消息大小。单位为字节，默认为10MiB。
-    :param int websocket_ping_interval: 当被设置后，服务器会以 ``websocket_ping_interval`` 秒周期性地向每个WebSockets连接发送‘ping‘消息。
-        如果应用处在某些反向代理服务器之后，设置 ``websocket_ping_interval`` 可以避免WebSockets连接被代理服务器当作空闲连接而关闭。
-        同时，若WebSockets连接在某些情况下被异常关闭，应用也可以及时感知。
-    :param int websocket_ping_timeout: 如果设置了 ``websocket_ping_interval`` ，而服务没有在发送‘ping‘消息后的 ``websocket_ping_timeout`` 秒
-        内收到‘pong’消息，应用会将连接关闭。默认的超时时间为 ``websocket_ping_interval`` 的三倍。
-    :param tornado_app_settings: 传递给 ``tornado.web.Application`` 构造函数的额外的关键字参数
-        可设置项参考: https://www.tornadoweb.org/en/stable/web.html#tornado.web.Application.settings
-
-    .. versionadded:: 1.1
-        The *cdn* parameter.
-=======
-    """Start a Tornado server to provide the PyWebIO application as a web service.
 
     Tornado is the default backend server for PyWebIO applications,
     and ``start_server`` can be imported directly using ``from pywebio import start_server``.
@@ -265,6 +201,7 @@
     :param str host: The host the server listens on. ``host`` may be either an IP address or hostname. If it’s a hostname, the server will listen on all IP addresses associated with the name. ``host`` may be an empty string or None to listen on all available interfaces.
     :param bool debug: Tornado Server's debug mode. If enabled, the server will automatically reload for code changes.
        See `tornado doc <https://www.tornadoweb.org/en/stable/guide/running.html#debug-mode>`_ for more detail.
+    :param bool/str cdn: 是否从CDN加载前端静态资源，默认为 ``True`` 。支持传入自定义的URL来指定静态资源的部署地址
     :param list allowed_origins: The allowed request source list. (The current server host is always allowed)
        The source contains the protocol, domain name, and port part.
        Can use Unix shell-style wildcards:
@@ -291,7 +228,6 @@
         with a minimum of 30 seconds. Ignored if ``websocket_ping_interval`` is not set.
     :param tornado_app_settings: Additional keyword arguments passed to the constructor of ``tornado.web.Application``.
         For details, please refer: https://www.tornadoweb.org/en/stable/web.html#tornado.web.Application.settings
->>>>>>> 60219d6c
     """
     kwargs = locals()
     global _ioloop
