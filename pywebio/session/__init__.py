r"""

.. autofunction:: run_async
.. autofunction:: run_asyncio_coroutine
.. autofunction:: download
.. autofunction:: run_js
.. autofunction:: eval_js
.. autofunction:: register_thread
.. autofunction:: defer_call
.. autofunction:: hold

.. data:: local

    当前会话的数据对象(session-local object)。

    ``local`` 是一个可以通过属性访问的字典，访问不存在的属性时会返回 ``None`` 而不是抛出异常。
    ``local`` 不支持字典的方法，支持使用 ``in`` 操作符来判断键是否存在，可以使用 ``local._dict`` 获取底层的字典表示。

    :使用场景:

    当需要在多个函数中保存一些会话独立的数据时，使用session-local对象保存状态会比通过函数参数传递更方便。
    以下是一个会话独立的计数器的实现示例::

        from pywebio.session import local
        def add():
            local.cnt = (local.cnt or 0) + 1

        def show():
            put_text(local.cnt or 0)

        def main():  # 会话独立的计数器
            put_buttons(['Add counter', 'Show counter'], [add, show])
            hold()

    而通过函数参数传递状态的实现方式为::

        from functools import partial
        def add(cnt):
            cnt[0] += 1

        def show(cnt):
            put_text(cnt[0])

        def main():  # 会话独立的计数器
            cnt = [0]  # 将计数器保存在数组中才可以实现引用传参
            put_buttons(['Add counter', 'Show counter'], [partial(add, cnt), partial(show, cnt)])
            hold()

    当然，还可以通过函数闭包来实现相同的功能::

        def main():  # 会话独立的计数器
            cnt = 0

            def add():
                nonlocal cnt
                cnt += 1

            def show():
                put_text(cnt)

            put_buttons(['Add counter', 'Show counter'], [add, show])
            hold()

    :local 支持的操作:

    ::

        local.name = "Wang"
        local.age = 22
        assert local.foo is None
        local[10] = "10"

        for key in local:
            print(key)

        assert 'bar' not in local
        assert 'name' in local

        print(local._dict)

    .. versionadded:: 1.1

.. autofunction:: data
.. autofunction:: set_env
.. autofunction:: go_app
.. autofunction:: get_info

.. autoclass:: pywebio.session.coroutinebased.TaskHandle
   :members:
"""

import threading
from base64 import b64encode
from functools import wraps

from .base import Session
from .coroutinebased import CoroutineBasedSession
from .threadbased import ThreadBasedSession, ScriptModeSession
from ..exceptions import SessionNotFoundException, SessionException
from ..utils import iscoroutinefunction, isgeneratorfunction, run_as_function, to_coroutine, ObjectDictProxy

# 当前进程中正在使用的会话实现的列表
_active_session_cls = []

__all__ = ['run_async', 'run_asyncio_coroutine', 'register_thread', 'hold', 'defer_call', 'data', 'get_info',
           'run_js', 'eval_js', 'download', 'set_env', 'go_app', 'local']


def register_session_implement_for_target(target_func):
    """根据target_func函数类型注册会话实现，并返回会话实现"""
    if iscoroutinefunction(target_func) or isgeneratorfunction(target_func):
        cls = CoroutineBasedSession
    else:
        cls = ThreadBasedSession

    if ScriptModeSession in _active_session_cls:
        raise RuntimeError("Already in script mode, can't start server")

    if cls not in _active_session_cls:
        _active_session_cls.append(cls)

    return cls


def get_session_implement():
    """获取当前会话实现。仅供内部实现使用。应在会话上下文中调用"""
    if not _active_session_cls:
        _active_session_cls.append(ScriptModeSession)
        _start_script_mode_server()

    # 当前正在使用的会话实现只有一个
    if len(_active_session_cls) == 1:
        return _active_session_cls[0]

    # 当前有多个正在使用的会话实现
    for cls in _active_session_cls:
        try:
            cls.get_current_session()
            return cls
        except SessionNotFoundException:
            pass

    raise SessionNotFoundException


def _start_script_mode_server():
    from ..platform.tornado import start_server_in_current_thread_session
    start_server_in_current_thread_session()


def get_current_session() -> "Session":
    return get_session_implement().get_current_session()


def get_current_task_id():
    return get_session_implement().get_current_task_id()


def check_session_impl(session_type):
    def decorator(func):
        """装饰器：在函数调用前检查当前会话实现是否满足要求"""

        @wraps(func)
        def inner(*args, **kwargs):
            curr_impl = get_session_implement()

            # Check if 'now_impl' is a derived from session_type or is the same class
            if not issubclass(curr_impl, session_type):
                func_name = getattr(func, '__name__', str(func))
                require = getattr(session_type, '__name__', str(session_type))
                curr = getattr(curr_impl, '__name__', str(curr_impl))

                raise RuntimeError("Only can invoke `{func_name:s}` in {require:s} context."
                                   " You are now in {curr:s} context".format(func_name=func_name, require=require,
                                                                             curr=curr))
            return func(*args, **kwargs)

        return inner

    return decorator


def chose_impl(gen_func):
    """
    装饰器，使用chose_impl对gen_func进行装饰后，gen_func() 操作将根据当前会话实现 返回协程对象 或 直接运行函数体
    """

    @wraps(gen_func)
    def inner(*args, **kwargs):
        gen = gen_func(*args, **kwargs)
        if get_session_implement() == CoroutineBasedSession:
            return to_coroutine(gen)
        else:
            return run_as_function(gen)

    return inner


@chose_impl
def next_client_event():
    res = yield get_current_session().next_client_event()
    return res


@chose_impl
def hold():
    """Keep the session alive until the browser page is closed by user.

    .. note::

        After the PyWebIO session closed, the functions that need communicate with the PyWebIO server (such as the event callback of `put_buttons()` and download link of `put_file()`) will not work. You can call the ``hold()`` function at the end of the task function to hold the session, so that the event callback and download link will always be available before the browser page is closed by user.

    Note: When using :ref:`coroutine-based session <coroutine_based_session>`, you need to use the ``await hold()`` syntax to call the function.
    """
    while True:
        try:
            yield next_client_event()
        except SessionException:
            return


def download(name, content):
    """Send file to user, and the user browser will download the file to the local

    :param str name: File name when downloading
    :param content: File content. It is a bytes-like object

    Example:

    .. exportable-codeblock::
        :name: download
        :summary: `download()` usage

        put_buttons(['Click to download'], [lambda: download('hello-world.txt', b'hello world!')])

    """
    from ..io_ctrl import send_msg
    content = b64encode(content).decode('ascii')
    send_msg('download', spec=dict(name=name, content=content))


def run_js(code_, **args):
    """Execute JavaScript code in user browser.

    The code is run in the browser's JS global scope.

    :param str code_: JavaScript code
    :param args: Local variables passed to js code. Variables need to be JSON-serializable.

    Example::

        run_js('console.log(a + b)', a=1, b=2)

    """
    from ..io_ctrl import send_msg
    send_msg('run_script', spec=dict(code=code_, args=args))


@chose_impl
def eval_js(expression_, **args):
    """Execute JavaScript expression in the user's browser and get the value of the expression

    :param str expression_: JavaScript expression. The value of the expression need to be JSON-serializable.
    :param args: Local variables passed to js code. Variables need to be JSON-serializable.
    :return: The value of the expression.

    Note: When using :ref:`coroutine-based session <coroutine_based_session>`, you need to use the ``await eval_js(expression)`` syntax to call the function.

    Example:

    .. exportable-codeblock::
        :name: eval_js
        :summary: `eval_js()` usage

        current_url = eval_js("window.location.href")
        put_text(current_url)  # ..demo-only
        
        ## ----
        function_res = eval_js('''(function(){
            var a = 1;
            a += b;
            return a;
        })()''', b=100)
        put_text(function_res)  # ..demo-only

    """
    script = r"""
    (function(WebIO){
        let ____result____ = null;  // to avoid naming conflict
        try{
            ____result____ = eval(%r);
        }catch{};
        
        WebIO.sendMessage({
            event: "js_yield",
            task_id: WebIOCurrentTaskID,  // local var in run_script command
            data: ____result____ || null
        });
    })(WebIO);""" % expression_

    run_js(script, **args)

    res = yield next_client_event()
    assert res['event'] == 'js_yield', "Internal Error, please report this bug on " \
                                       "https://github.com/wang0618/PyWebIO/issues"
    return res['data']


@check_session_impl(CoroutineBasedSession)
def run_async(coro_obj):
    """Run the coroutine object asynchronously. PyWebIO interactive functions are also available in the coroutine.

    ``run_async()`` can only be used in :ref:`coroutine-based session <coroutine_based_session>`.

    :param coro_obj: Coroutine object
    :return: `TaskHandle <pywebio.session.coroutinebased.TaskHandle>` instance, which can be used to query the running status of the coroutine or close the coroutine.

    See also: :ref:`Concurrency in coroutine-based sessions <coroutine_based_concurrency>`
    """
    return get_current_session().run_async(coro_obj)


@check_session_impl(CoroutineBasedSession)
async def run_asyncio_coroutine(coro_obj):
    """
    If the thread running sessions are not the same as the thread running the asyncio event loop, you need to wrap ``run_asyncio_coroutine()`` to run the coroutine in asyncio.

    Can only be used in :ref:`coroutine-based session <coroutine_based_session>`.

    :param coro_obj: Coroutine object in `asyncio`

    Example::

        async def app():
            put_text('hello')
            await run_asyncio_coroutine(asyncio.sleep(1))
            put_text('world')

        pywebio.platform.flask.start_server(app)

    """
    return await get_current_session().run_asyncio_coroutine(coro_obj)


@check_session_impl(ThreadBasedSession)
def register_thread(thread: threading.Thread):
    """Register the thread so that PyWebIO interactive functions are available in the thread.

    Can only be used in the thread-based session.

    See :ref:`Concurrent in Server mode <thread_in_server_mode>`

    :param threading.Thread thread: Thread object
    """
    return get_current_session().register_thread(thread)


def defer_call(func):
    """Set the function to be called when the session closes.

    Whether it is because the user closes the page or the task finishes to cause session closed, the function set by ``defer_call(func)`` will be executed. Can be used for resource cleaning.

    You can call ``defer_call(func)`` multiple times in the session, and the set functions will be executed sequentially after the session closes.

    ``defer_call()`` can also be used as decorator::

         @defer_call
         def cleanup():
            pass

    .. attention:: PyWebIO interactive functions cannot be called inside the function ``func``.

    """
    get_current_session().defer_call(func)
    return func


<<<<<<< HEAD
# session-local data object
local = ObjectDictProxy(lambda: get_current_session().save)
=======
def data():
    """Get the session-local object of current session.

    When accessing a property that does not exist in the data object, it returns ``None`` instead of throwing an exception.

    When you need to save some session-independent data with multiple functions, it is more convenient to use session-local objects to save state than to use function parameters.

    Here is a example of a session independent counter implementation::

        def add():
            data().cnt = (data().cnt or 0) + 1

        def show():
            put_text(data().cnt or 0)

        def main():
            put_buttons(['Add counter', 'Show counter'], [add, show])
            hold()

    The way to pass state through function parameters is::
>>>>>>> 60219d6c


<<<<<<< HEAD
def data():
    """获取当前会话的数据对象(session-local object)。
=======
        def show(cnt):
            put_text(cnt[0])

        def main():
            cnt = [0]  # 将计数器保存在数组中才可以实现引用传参
            put_buttons(['Add counter', 'Show counter'], [partial(add, cnt), partial(show, cnt)])
            hold()

    Of course, you can also use function closures to achieved the same::

        def main():
            cnt = 0

            def add():
                nonlocal cnt
                cnt += 1

            def show():
                put_text(cnt)
>>>>>>> 60219d6c

    .. deprecated:: 1.1
        Use `local <pywebio.session.local>` instead.
    """
    global local

    import warnings
    warnings.warn("`pywebio.session.data()` is deprecated in v1.1 and will remove in the future version, "
                  "use `pywebio.session.local` instead", DeprecationWarning, stacklevel=2)
    return local


def set_env(**env_info):
    """Config the environment of current session.

    Available configuration are:

    * ``title`` (str): Title of current page.
    * ``output_animation`` (bool): Whether to enable output animation, enabled by default
    * ``auto_scroll_bottom`` (bool): Whether to automatically scroll the page to the bottom after output content, it is closed by default.  Note that after enabled, only outputting to ROOT scope can trigger automatic scrolling.
    * ``http_pull_interval`` (int): The period of HTTP polling messages (in milliseconds, default 1000ms), only available in sessions based on HTTP connection.

    Example::

        set_env(title='Awesome PyWebIO!!', output_animation=False)
    """
    from ..io_ctrl import send_msg
    assert all(k in ('title', 'output_animation', 'auto_scroll_bottom', 'http_pull_interval')
               for k in env_info.keys())
    send_msg('set_env', spec=env_info)


def go_app(name, new_window=True):
    """Jump to another task of a same PyWebIO application. Only available in PyWebIO Server mode

    :param str name: Target PyWebIO task name.
    :param bool new_window: Whether to open in a new window, the default is `True`

    See also: :ref:`Server mode <server_and_script_mode>`
    """
    run_js('javascript:WebIO.openApp(app, new_window)', app=name, new_window=new_window)


def get_info():
    """Get information about the current session

    :return: Object of session information, whose attributes are:

       * ``user_agent`` : The Object of the user browser information, whose attributes are

            * ``is_mobile`` (bool): whether user agent is identified as a mobile phone (iPhone, Android phones, Blackberry, Windows Phone devices etc)
            * ``is_tablet`` (bool): whether user agent is identified as a tablet device (iPad, Kindle Fire, Nexus 7 etc)
            * ``is_pc`` (bool): whether user agent is identified to be running a traditional "desktop" OS (Windows, OS X, Linux)
            * ``is_touch_capable`` (bool): whether user agent has touch capabilities

            * ``browser.family`` (str): Browser family. such as 'Mobile Safari'
            * ``browser.version`` (tuple): Browser version. such as (5, 1)
            * ``browser.version_string`` (str): Browser version string. such as '5.1'

            * ``os.family`` (str): User OS family. such as 'iOS'
            * ``os.version`` (tuple): User OS version. such as (5, 1)
            * ``os.version_string`` (str): User OS version string. such as '5.1'

            * ``device.family`` (str): User agent's device family. such as 'iPhone'
            * ``device.brand`` (str): Device brand. such as 'Apple'
            * ``device.model`` (str): Device model. such as 'iPhone'

       * ``user_language`` (str): Language used by the user's operating system. 比如 ``'zh-CN'``
       * ``server_host`` (str): PyWebIO server host, including domain and port, the port can be omitted when 80.
       * ``origin`` (str): Indicate where the user from. Including protocol, host, and port parts. Such as ``'http://localhost:8080'`` .
         It may be empty, but it is guaranteed to have a value when the user's page address is not under the server host. (that is, the host, port part are inconsistent with ``server_host``).
       * ``user_ip`` (str): User's ip address.
       * ``backend`` (str): The current PyWebIO backend server implementation. The possible values are ``'tornado'``, ``'flask'``, ``'django'`` , ``'aiohttp'``.
       * ``request`` (object): The request object when creating the current session. Depending on the backend server, the type of ``request`` can be:

            * When using Tornado, ``request`` is instance of
              `tornado.httputil.HTTPServerRequest <https://www.tornadoweb.org/en/stable/httputil.html#tornado.httputil.HTTPServerRequest>`_
            * When using Flask, ``request`` is instance of `flask.Request <https://flask.palletsprojects.com/en/1.1.x/api/#incoming-request-data>`_ 实例
            * When using Django, ``request`` is instance of `django.http.HttpRequest <https://docs.djangoproject.com/en/3.0/ref/request-response/#django.http.HttpRequest>`_
            * When using aiohttp, ``request`` is instance of `aiohttp.web.BaseRequest <https://docs.aiohttp.org/en/stable/web_reference.html#aiohttp.web.BaseRequest>`_

    The ``user_agent`` attribute of the session information object is parsed by the user-agents library. See https://github.com/selwin/python-user-agents#usage
    
    Example:

    .. exportable-codeblock::
        :name: get_info
        :summary: `get_info()` usage

        import json

        info = get_info()
        put_code(json.dumps({
            k: str(v)
            for k,v in info.items()
        }, indent=4), 'json')
    """
    return get_current_session().info<|MERGE_RESOLUTION|>--- conflicted
+++ resolved
@@ -80,6 +80,53 @@
 
     .. versionadded:: 1.1
 
+    Get the session-local object of current session.
+
+    When accessing a property that does not exist in the data object, it returns ``None`` instead of throwing an exception.
+
+    When you need to save some session-independent data with multiple functions, it is more convenient to use session-local objects to save state than to use function parameters.
+
+    Here is a example of a session independent counter implementation::
+
+        def add():
+            data().cnt = (data().cnt or 0) + 1
+
+        def show():
+            put_text(data().cnt or 0)
+
+        def main():
+            put_buttons(['Add counter', 'Show counter'], [add, show])
+            hold()
+
+    The way to pass state through function parameters is::
+
+        from functools import partial
+        def add(cnt):
+            cnt[0] += 1
+
+        def show(cnt):
+            put_text(cnt[0])
+
+        def main():
+            cnt = [0]  # 将计数器保存在数组中才可以实现引用传参
+            put_buttons(['Add counter', 'Show counter'], [partial(add, cnt), partial(show, cnt)])
+            hold()
+
+    Of course, you can also use function closures to achieved the same::
+
+        def main():
+            cnt = 0
+
+            def add():
+                nonlocal cnt
+                cnt += 1
+
+            def show():
+                put_text(cnt)
+
+            put_buttons(['Add counter', 'Show counter'], [add, show])
+            hold()
+
 .. autofunction:: data
 .. autofunction:: set_env
 .. autofunction:: go_app
@@ -274,7 +321,7 @@
 
         current_url = eval_js("window.location.href")
         put_text(current_url)  # ..demo-only
-        
+
         ## ----
         function_res = eval_js('''(function(){
             var a = 1;
@@ -375,57 +422,13 @@
     return func
 
 
-<<<<<<< HEAD
 # session-local data object
 local = ObjectDictProxy(lambda: get_current_session().save)
-=======
+
+
 def data():
     """Get the session-local object of current session.
 
-    When accessing a property that does not exist in the data object, it returns ``None`` instead of throwing an exception.
-
-    When you need to save some session-independent data with multiple functions, it is more convenient to use session-local objects to save state than to use function parameters.
-
-    Here is a example of a session independent counter implementation::
-
-        def add():
-            data().cnt = (data().cnt or 0) + 1
-
-        def show():
-            put_text(data().cnt or 0)
-
-        def main():
-            put_buttons(['Add counter', 'Show counter'], [add, show])
-            hold()
-
-    The way to pass state through function parameters is::
->>>>>>> 60219d6c
-
-
-<<<<<<< HEAD
-def data():
-    """获取当前会话的数据对象(session-local object)。
-=======
-        def show(cnt):
-            put_text(cnt[0])
-
-        def main():
-            cnt = [0]  # 将计数器保存在数组中才可以实现引用传参
-            put_buttons(['Add counter', 'Show counter'], [partial(add, cnt), partial(show, cnt)])
-            hold()
-
-    Of course, you can also use function closures to achieved the same::
-
-        def main():
-            cnt = 0
-
-            def add():
-                nonlocal cnt
-                cnt += 1
-
-            def show():
-                put_text(cnt)
->>>>>>> 60219d6c
 
     .. deprecated:: 1.1
         Use `local <pywebio.session.local>` instead.
@@ -508,7 +511,7 @@
             * When using aiohttp, ``request`` is instance of `aiohttp.web.BaseRequest <https://docs.aiohttp.org/en/stable/web_reference.html#aiohttp.web.BaseRequest>`_
 
     The ``user_agent`` attribute of the session information object is parsed by the user-agents library. See https://github.com/selwin/python-user-agents#usage
-    
+
     Example:
 
     .. exportable-codeblock::
