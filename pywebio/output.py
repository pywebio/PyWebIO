r"""
This module provides a series of functions to output all kinds of content to the user's browser, and supply flexible output control.

Functions list
---------------
..
  Use https://www.tablesgenerator.com/text_tables to generate/update below table

+--------------------+------------------+------------------------------------------------------------+
|                    | **Name**         | **Description**                                            |
+--------------------+------------------+------------------------------------------------------------+
| Output Scope       | `set_scope`      | Create a new scope                                         |
|                    +------------------+------------------------------------------------------------+
|                    | `get_scope`      | Get the scope name in the runtime scope stack              |
|                    +------------------+------------------------------------------------------------+
|                    | `clear`          | Clear the content of scope                                 |
|                    +------------------+------------------------------------------------------------+
|                    | `remove`         | Remove the scope                                           |
|                    +------------------+------------------------------------------------------------+
|                    | `scroll_to`      | Scroll the page to the scope                               |
|                    +------------------+------------------------------------------------------------+
|                    | `use_scope`      | Open or enter a scope                                      |
+--------------------+------------------+------------------------------------------------------------+
| Content Outputting | `put_text`       | Output plain text                                          |
|                    +------------------+------------------------------------------------------------+
|                    | `put_markdown`   | Output Markdown                                            |
|                    +------------------+------------------------------------------------------------+
|                    | `put_html`       | Output html                                                |
|                    +------------------+------------------------------------------------------------+
|                    | `put_link`       | Output link                                                |
|                    +------------------+------------------------------------------------------------+
|                    | `put_processbar` | Output a process bar                                       |
|                    +------------------+------------------------------------------------------------+
|                    | `set_processbar` | Set the progress of progress bar                           |
|                    +------------------+------------------------------------------------------------+
|                    | `put_loading`    | Output loading prompt                                      |
|                    +------------------+------------------------------------------------------------+
|                    | `put_code`       | Output code block                                          |
|                    +------------------+------------------------------------------------------------+
|                    | `put_table`      | Output table                                               |
|                    +------------------+------------------------------------------------------------+
|                    | `put_buttons`    | Output a group of buttons and bind click event             |
|                    +------------------+------------------------------------------------------------+
|                    | `put_image`      | Output image                                               |
|                    +------------------+------------------------------------------------------------+
|                    | `put_file`       | Output a link to download a file                           |
|                    +------------------+------------------------------------------------------------+
|                    | `put_collapse`   | Output collapsible content                                 |
|                    +------------------+------------------------------------------------------------+
|                    | `put_scrollable` | | Output a fixed height content area,                      |
|                    |                  | | scroll bar is displayed when the content                 |
|                    |                  | | exceeds the limit                                        |
|                    +------------------+------------------------------------------------------------+
|                    | `put_widget`     | Output your own widget                                     |
+--------------------+------------------+------------------------------------------------------------+
| Other Interactions | `toast`          | Show a notification message                                |
|                    +------------------+------------------------------------------------------------+
|                    | `popup`          | Show popup                                                 |
|                    +------------------+------------------------------------------------------------+
|                    | `close_popup`    | Close the current popup window.                            |
+--------------------+------------------+------------------------------------------------------------+
| Layout and Style   | `put_row`        | Use row layout to output content                           |
|                    +------------------+------------------------------------------------------------+
|                    | `put_column`     | Use column layout to output content                        |
|                    +------------------+------------------------------------------------------------+
|                    | `put_grid`       | Output content using grid layout                           |
|                    +------------------+------------------------------------------------------------+
|                    | `span`           | Cross-cell content                                         |
|                    +------------------+------------------------------------------------------------+
|                    | `style`          | Customize the css style of output content                  |
+--------------------+------------------+------------------------------------------------------------+
| Other              | `output`         | Placeholder of output                                      |
+--------------------+------------------+------------------------------------------------------------+

Output Scope
--------------
.. autofunction:: set_scope
.. autofunction:: get_scope
.. autofunction:: clear
.. autofunction:: remove
.. autofunction:: scroll_to
.. autofunction:: use_scope

Content Outputting
-----------------------
.. autofunction:: put_text
.. autofunction:: put_markdown
.. autofunction:: put_html
.. autofunction:: put_link
.. autofunction:: put_processbar
.. autofunction:: set_processbar
.. autofunction:: put_loading
.. autofunction:: put_code
.. autofunction:: put_table
.. autofunction:: span
.. autofunction:: put_buttons
.. autofunction:: put_image
.. autofunction:: put_file
.. autofunction:: put_collapse
.. autofunction:: put_scrollable
.. autofunction:: put_widget

Other Interactions
--------------------
.. autofunction:: toast
.. autofunction:: popup
.. autofunction:: close_popup

.. _style_and_layout:

Layout and Style
------------------
.. autofunction:: put_row
.. autofunction:: put_column
.. autofunction:: put_grid
.. autofunction:: style

Other
--------------
.. autofunction::  output

"""
import html
import io
import logging
import string
from base64 import b64encode
from collections.abc import Mapping, Sequence
from functools import wraps
from typing import Union

from .io_ctrl import output_register_callback, send_msg, Output, safely_destruct_output_when_exp, OutputList
from .session import get_current_session, download
from .utils import random_str, iscoroutinefunction, is_html_safe_value

try:
    from PIL.Image import Image as PILImage
except ImportError:
    PILImage = type('MockPILImage', (), dict(__init__=None))

logger = logging.getLogger(__name__)

__all__ = ['Position', 'remove', 'scroll_to',
           'put_text', 'put_html', 'put_code', 'put_markdown', 'use_scope', 'set_scope', 'clear', 'remove',
           'put_table', 'put_buttons', 'put_image', 'put_file', 'PopupSize', 'popup',
           'close_popup', 'put_widget', 'put_collapse', 'put_link', 'put_scrollable', 'style', 'put_column',
           'put_row', 'put_grid', 'span', 'put_processbar', 'set_processbar', 'put_loading',
           'output', 'toast', 'get_scope']


# popup size
class PopupSize:
    LARGE = 'large'
    NORMAL = 'normal'
    SMALL = 'small'


class Position:
    TOP = 'top'
    MIDDLE = 'middle'
    BOTTOM = 'bottom'


# position value of `put_xxx()`
class OutputPosition:
    TOP = 0
    BOTTOM = -1


class Scope:
    Current = -1
    Root = 0
    Parent = -2


_scope_name_allowed_chars = set(string.ascii_letters + string.digits + '_-')


def _parse_scope(name, no_css_selector=False):
    """Get the CSS selector/element name actually used in the front-end html page

    :param str/tuple name: When it is str, it is regarded as the Dom ID name;
       when tuple, the format is (css selector, element name)
    """
    selector = '#'
    if isinstance(name, tuple):
        selector, name = name

    name = name.replace(' ', '-')

    if no_css_selector:
        selector = ''

    return '%spywebio-scope-%s' % (selector, name)


def set_scope(name, container_scope=Scope.Current, position=OutputPosition.BOTTOM, if_exist=None):
    """Create a new scope.

    :param str name: scope name
    :param int/str container_scope: Specify the parent scope of this scope. You can use the scope name or use a integer to index the runtime scope stack (see :ref:`User Guide <scope_param>`). When the scope does not exist, no operation is performed.
    :param int position: The location where this scope is created in the parent scope.
       Available values: `OutputPosition.TOP`: created at the top of the parent scope, `OutputPosition.BOTTOM`: created at the bottom of the parent scope.
       You can also use a integer to index the position (see :ref:`User Guide <scope_param>`)
    :param str if_exist: What to do when the specified scope already exists:

        - `None`: Do nothing
        - `'remove'`: Remove the old scope first and then create a new one
        - `'clear'`: Just clear the contents of the old scope, but don't create a new scope

       Default is `None`
    """
    if isinstance(container_scope, int):
        container_scope = get_current_session().get_scope_name(container_scope)

    assert is_html_safe_value(name), "Scope name only allow letter/digit/'_'/'-' char."
    send_msg('output_ctl', dict(set_scope=_parse_scope(name, no_css_selector=True),
                                container=_parse_scope(container_scope),
                                position=position, if_exist=if_exist))


def get_scope(stack_idx=Scope.Current):
    """Get the scope name of runtime scope stack

    :param int stack_idx: The index of the runtime scope stack. Default is -1.

       0 means the top level scope(the ROOT Scope),
       -1 means the current Scope,
       -2 means the scope used before entering the current scope, …
    :return: Returns the scope name with the index, and returns ``None`` when occurs index error
    """
    try:
        return get_current_session().get_scope_name(stack_idx)
    except IndexError:
        return None


def clear(scope=Scope.Current):
    """Clear the content of the specified scope

    :param int/str scope: Can specify the scope name or use a integer to index the runtime scope stack (see :ref:`User Guide <scope_param>`)
    """
    if isinstance(scope, int):
        scope = get_current_session().get_scope_name(scope)
    send_msg('output_ctl', dict(clear=_parse_scope(scope)))


def remove(scope=Scope.Current):
    """Remove the specified scope

    :param int/str scope: Can specify the scope name or use a integer to index the runtime scope stack (see :ref:`User Guide <scope_param>`)
    """
    if isinstance(scope, int):
        scope = get_current_session().get_scope_name(scope)
    assert scope != 'ROOT', "Can not remove `ROOT` scope."
    send_msg('output_ctl', dict(remove=_parse_scope(scope)))


def scroll_to(scope=Scope.Current, position=Position.TOP):
    """
    Scroll the page to the specified scope

    :param str/int scope: Target scope. Can specify the scope name or use a integer to index the runtime scope stack (see :ref:`User Guide <scope_param>`)
    :param str position: Where to place the scope in the visible area of the page. Available value:

       * ``'top'`` : Keep the scope at the top of the visible area of the page
       * ``'middle'`` : Keep the scope at the middle of the visible area of the page
       * ``'bottom'`` : Keep the scope at the bottom of the visible area of the page
    """
    if isinstance(scope, int):
        scope = get_current_session().get_scope_name(scope)
    send_msg('output_ctl', dict(scroll_to=_parse_scope(scope), position=position))


def _get_output_spec(type, scope, position, **other_spec):
    """
    get the spec dict of output functions

    :param str type: output type
    :param int/str scope: target scope
    :param int position:
    :param other_spec: Additional output parameters, the None value will not be included in the return value

    :return dict: ``spec`` field of ``output`` command
    """
    spec = dict(type=type)

    # add non-None arguments to spec
    spec.update({k: v for k, v in other_spec.items() if v is not None})

    if isinstance(scope, int):
        scope_name = get_current_session().get_scope_name(scope)
    else:
        scope_name = scope

    spec['scope'] = _parse_scope(scope_name)
    spec['position'] = position

    return spec


def put_text(*texts, sep=' ', inline=False, scope=Scope.Current, position=OutputPosition.BOTTOM) -> Output:
    """
<<<<<<< HEAD
    输出文本内容

    :param texts: 要输出的内容。类型可以为任意对象，对非字符串对象会应用 `str()` 函数作为输出值。
    :param str sep: 输出分隔符
    :param bool inline: 将文本作为行内元素(连续输出的文本显示在相同的段落中)。默认每次输出的文本都作为一个独立的段落
    :param int/str scope: 内容输出的目标scope，若scope不存在，则不进行任何输出操作。
=======
    Output plain text
>>>>>>> 60219d6c

    :param texts: Texts need to output. The type can be any object, and the `str()` function will be used for non-string objects.
    :param str sep: The separator between the texts
    :param bool inline: Use text as an inline element (no line break at the end of the text). Default is ``False``
    :param int/str scope: The target scope to output. If the scope does not exist, no operation will be performed.

       Can specify the scope name or use a integer to index the runtime scope stack.
    :param int position: The position where the content is output in target scope

    For more information about ``scope`` and ``position`` parameter, please refer to :ref:`User Manual <scope_param>`
    """
    content = sep.join(str(i) for i in texts)
    spec = _get_output_spec('text', content=content, inline=inline, scope=scope, position=position)
    return Output(spec)


def put_html(html, sanitize=False, scope=Scope.Current, position=OutputPosition.BOTTOM) -> Output:
    """
    Output HTML content

    :param html: html string
    :param bool sanitize: Whether to use `DOMPurify <https://github.com/cure53/DOMPurify>`_ to filter the content to prevent XSS attacks.
    :param int scope, position: Those arguments have the same meaning as for `put_text()`
    """
    if hasattr(html, '__html__'):
        html = html.__html__()

    spec = _get_output_spec('html', content=html, sanitize=sanitize, scope=scope, position=position)
    return Output(spec)


def put_code(content, language='', rows=None, scope=Scope.Current, position=OutputPosition.BOTTOM) -> Output:
    """
    Output code block

<<<<<<< HEAD
    :param str content: 代码内容
    :param str language: 代码语言
    :param int rows: 代码块最多可显示的文本行数，默认不限制。内容超出时会使用滚动条。
    :param int scope, position: 与 `put_text` 函数的同名参数含义一致
    """
    if not isinstance(content, str):
        content = str(content)

    # For fenced code blocks, escaping the backtick need to use more backticks
    backticks = '```'
    while backticks in content:
        backticks += '`'

    code = "%s%s\n%s\n%s" % (backticks, language, content, backticks)
    out = put_markdown(code, scope=scope, position=position)
    if rows is not None:
        max_height = rows * 19 + 32  # 32 is the code css padding
        out = style(out, "max-height: %spx" % max_height)
    return out
=======
    :param str content: code string
    :param str language: language of code
    :param int scope, position: Those arguments have the same meaning as for `put_text()`
    """
    code = "```%s\n%s\n```" % (language, content)
    return put_markdown(code, scope=scope, position=position)
>>>>>>> 60219d6c


def put_markdown(mdcontent, strip_indent=0, lstrip=False, options=None, sanitize=True,
                 scope=Scope.Current, position=OutputPosition.BOTTOM) -> Output:
    """
    Output Markdown

    :param str mdcontent: Markdown string
    :param int strip_indent: For each line of ``mdcontent``, if the first ``strip_indent`` characters are spaces, remove them
    :param bool lstrip: Whether to remove the whitespace at the beginning of each line of ``mdcontent``
    :param dict options: Configuration when parsing Markdown.
       PyWebIO uses `marked <https://marked.js.org/>`_ library to parse Markdown, the parse options see: https://marked.js.org/using_advanced#options (Only supports members of string and boolean type)
    :param bool sanitize: Whether to use `DOMPurify <https://github.com/cure53/DOMPurify>`_ to filter the content to prevent XSS attacks.
    :param int scope, position: Those arguments have the same meaning as for `put_text()`

    When using Python triple quotes syntax to output multi-line Markdown in a function, if you indent the Markdown text, you can use ``strip_indent`` or ``lstrip`` to prevent Markdown from parsing errors (But do not use ``strip_indent`` and ``lstrip`` at the same time)::

        # It is ugly without strip_indent or lstrip
        def hello():
            put_markdown(r\""" # H1
        This is content.
        \""")

        # Using lstrip to get beautiful indent
        def hello():
            put_markdown(r\""" # H1
            This is content.
            \""", lstrip=True)

        # Using strip_indent to get beautiful indent
        def hello():
            put_markdown(r\""" # H1
            This is content.
            \""", strip_indent=4)
    """
    if strip_indent:
        lines = (
            i[strip_indent:] if (i[:strip_indent] == ' ' * strip_indent) else i
            for i in mdcontent.splitlines()
        )
        mdcontent = '\n'.join(lines)
    if lstrip:
        lines = (i.lstrip() for i in mdcontent.splitlines())
        mdcontent = '\n'.join(lines)

    spec = _get_output_spec('markdown', content=mdcontent, options=options, sanitize=sanitize,
                            scope=scope, position=position)
    return Output(spec)


class span_:
    def __init__(self, content, row=1, col=1):
        self.content, self.row, self.col = content, row, col


@safely_destruct_output_when_exp('content')
def span(content, row=1, col=1):
    """Create cross-cell content in :func:`put_table()` and :func:`put_grid()`
    
    :param content: cell content. It can be a string or ``put_xxx()`` call.
    :param int row: Vertical span, that is, the number of spanning rows
    :param int col: Horizontal span, that is, the number of spanning columns

    :Example:

    .. exportable-codeblock::
        :name: span
        :summary: Create cross-cell content with `span()`

        put_table([
            ['C'],
            [span('E', col=2)],  # 'E' across 2 columns
        ], header=[span('A', row=2), 'B'])  # 'A' across 2 rows

        put_grid([
            [put_text('A'), put_text('B')],
            [span(put_text('A'), col=2)],  # 'A' across 2 columns
        ])

    """
    return span_(content, row, col)


@safely_destruct_output_when_exp('tdata')
def put_table(tdata, header=None, scope=Scope.Current, position=OutputPosition.BOTTOM) -> Output:
    """
    Output table

    :param list tdata: Table data, which can be a two-dimensional list or a list of dict.
       The table cell can be a string or ``put_xxx()`` call. The cell can use the :func:`span()` to set the cell span.
    :param list header: Table header.
       When the item of ``tdata`` is of type ``list``, if the ``header`` parameter is omitted, the first item of ``tdata`` will be used as the header. The header item can also use the :func:`span()` function to set the cell span.

       When ``tdata`` is list of dict, ``header`` is used to specify the order of table headers, which cannot be omitted.
       In this case, the ``header`` can be a list of dict key or a list of ``(<label>, <dict key>)``.

    :param int scope, position: Those arguments have the same meaning as for `put_text()`

    Example:

    .. exportable-codeblock::
        :name: put_table
        :summary: Output table with `put_table()`

        # 'Name' cell across 2 rows, 'Address' cell across 2 columns
        put_table([
            [span('Name',row=2), span('Address', col=2)],
            ['City', 'Country'],
            ['Wang', 'Beijing', 'China'],
            ['Liu', 'New York', 'America'],
        ])
        ## ----

        # Use `put_xxx()` in `put_table()`
        put_table([
            ['Type', 'Content'],
            ['html', put_html('X<sup>2</sup>')],
            ['text', '<hr/>'],
            ['buttons', put_buttons(['A', 'B'], onclick=...)],  # ..doc-only
            ['buttons', put_buttons(['A', 'B'], onclick=ut_text)],  # ..demo-only
            ['markdown', put_markdown('`Awesome PyWebIO!`')],
            ['file', put_file('hello.text', b'hello world')],
            ['table', put_table([['A', 'B'], ['C', 'D']])]
        ])
        ## ----

        # Set table header
        put_table([
            ['Wang', 'M', 'China'],
            ['Liu', 'W', 'America'],
        ], header=['Name', 'Gender', 'Address'])
        ## ----

        # When ``tdata`` is list of dict
        put_table([
            {"Course":"OS", "Score": "80"},
            {"Course":"DB", "Score": "93"},
        ], header=["Course", "Score"])  # or header=[(put_markdown("*Course*"), "Course"), (put_markdown("*Score*") ,"Score")]

    .. versionadded:: 0.3
       The cell of table support ``put_xxx()`` calls.
    """

    # Change ``dict`` row table to list row table
    if tdata and isinstance(tdata[0], dict):
        if isinstance(header[0], (list, tuple)):
            header_ = [h[0] for h in header]
            order = [h[-1] for h in header]
        else:
            header_ = order = header

        tdata = [
            [row.get(k, '') for k in order]
            for row in tdata
        ]
        header = header_
    else:
        tdata = [list(i) for i in tdata]  # copy data

    if header:
        tdata = [header, *tdata]

    span = {}
    for x in range(len(tdata)):
        for y in range(len(tdata[x])):
            cell = tdata[x][y]
            if isinstance(cell, span_):
                tdata[x][y] = cell.content
                span['%s,%s' % (x, y)] = dict(col=cell.col, row=cell.row)
            elif not isinstance(cell, Output):
                tdata[x][y] = str(cell)

    spec = _get_output_spec('table', data=tdata, span=span, scope=scope, position=position)
    return Output(spec)


def _format_button(buttons):
    """
    Format `buttons` parameter in `put_buttons()`
    :param buttons:
        {label:, value:, }
        (label, value, )
        single value, label=value

    :return: [{value:, label:, }, ...]
    """

    btns = []
    for btn in buttons:
        if isinstance(btn, Mapping):
            assert 'value' in btn and 'label' in btn, 'actions item must have value and label key'
        elif isinstance(btn, (list, tuple)):
            assert len(btn) == 2, 'actions item format error'
            btn = dict(zip(('label', 'value'), btn))
        else:
            btn = dict(value=btn, label=btn)
        btns.append(btn)
    return btns


def put_buttons(buttons, onclick, small=None, link_style=False, scope=Scope.Current, position=OutputPosition.BOTTOM,
                **callback_options) -> Output:
    """
    Output a group of buttons and bind click event

    :param list buttons: Button list. The available formats of list items are:

        * dict: ``{label:(str)button label, value:(str)button value, color:(str, optional)button color}``
        * tuple or list: ``(label, value)``
        * single value: label and value of option use the same value

        The ``value`` of button can be any JSON serializable object.
        The ``color`` of button can be one of: `primary`, `secondary`, `success`, `danger`, `warning`, `info`, `light`, `dark`.

        Example:

        .. exportable-codeblock::
            :name: put_buttons-btn_class
            :summary: `put_buttons()`

            put_buttons([dict(label='primary', value='p', color='primary')], onclick=...)  # ..doc-only
            put_buttons([  # ..demo-only
                dict(label=i, value=i, color=i)  # ..demo-only
                for i in ['primary' , 'secondary' , 'success' , 'danger' , 'warning' , 'info' , 'light' , 'dark']  # ..demo-only
            ], onclick=put_text)  # ..demo-only

    :type onclick: callable / list
    :param onclick: Callback which will be called when button is clicked. ``onclick`` can be a callable object or a list of it.

       If ``onclick`` is callable object, its signature is ``onclick(btn_value)``. ``btn_value`` is ``value`` of the button that is clicked.

       If ``onclick`` is a list, the item receives no parameter. In this case, each item in the list corresponds to the buttons one-to-one.

       Tip: You can use ``functools.partial`` to save more context information in ``onclick``.

       Note: When in :ref:`Coroutine-based session  <coroutine_based_session>`, the callback can be a coroutine function.
    :param bool small: Whether to use small size button. Default is False.
    :param bool link_style: Whether to use link style button. Default is False
    :param int scope, position: Those arguments have the same meaning as for `put_text()`
    :param callback_options: Other options of the ``onclick`` callback. There are different options according to the session implementation

       When in Coroutine-based Session:
           * mutex_mode: Default is ``False``. If set to ``True``, new click event will be ignored when the current callback is running. This option is available only when ``onclick`` is a coroutine function.

       When in Thread-based Session:
           * serial_mode: Default is ``False``, and every time a callback is triggered, the callback function will be executed immediately in a new thread.
           If set ``serial_mode`` to ``True``
           After enabling serial_mode, the button's callback will be executed serially in a resident thread in the session, and all other new click event callbacks (including the ``serial_mode=False`` callback) will be queued for the current click event to complete. If the callback function runs for a short time, you can turn on ``serial_mode`` to improve performance.

    Example:

    .. exportable-codeblock::
        :name: put_buttons
        :summary: `put_buttons()` usage

        from functools import partial

        def row_action(choice, id):
            put_text("You click %s button with id: %s" % (choice, id))

        put_buttons(['edit', 'delete'], onclick=partial(row_action, id=1))
        ## ----

        def edit():
            put_text("You click edit button")
        def delete():
            put_text("You click delete button")

        put_buttons(['edit', 'delete'], onclick=[edit, delete])

    .. attention::

        After the PyWebIO session (see :ref:`Server and script mode <server_and_script_mode>` for more information about session) closed, the event callback will not work. You can call the :func:`pywebio.session.hold()` function at the end of the task function to hold the session, so that the event callback will always be available before the browser page is closed by user.

    """
    btns = _format_button(buttons)

    if isinstance(onclick, Sequence):
        assert len(btns) == len(onclick), "`onclick` and `buttons` must be same length."
        onclick = {btn['value']: callback for btn, callback in zip(btns, onclick)}

    def click_callback(btn_val):
        if isinstance(onclick, dict):
            func = onclick.get(btn_val, lambda: None)
            return func()
        else:
            return onclick(btn_val)

    callback_id = output_register_callback(click_callback, **callback_options)
    spec = _get_output_spec('buttons', callback_id=callback_id, buttons=btns, small=small,
                            scope=scope, position=position, link=link_style)

    return Output(spec)


def put_image(src, format=None, title='', width=None, height=None,
              scope=Scope.Current, position=OutputPosition.BOTTOM) -> Output:
    """Output image

    :param src: Source of image. It can be a string specifying image URL, a bytes-like object specifying the binary content of an image or an instance of ``PIL.Image.Image``
    :param str title: Image description.
    :param str width: The width of image. It can be CSS pixels (like `'30px'`) or percentage (like `'10%'`).
    :param str height: The height of image. It can be CSS pixels (like `'30px'`) or percentage (like `'10%'`). 
       If only one value of ``width`` and ``height`` is specified, the browser will scale image according to its original size.
    :param str format: Image format, optinoal. e.g.: ``png``, ``jpeg``, ``gif``, etc. Only available when `src` is non-URL
    :param int scope, position: Those arguments have the same meaning as for `put_text()`

    Example:

    .. exportable-codeblock::
        :name: put_image
        :summary: `put_image()` usage

        from pywebio import STATIC_PATH  # ..demo-only
        img = open(STATIC_PATH + '/image/favicon_open_32.png', 'rb').read()  # ..demo-only
        img = open('/path/to/some/image.png', 'rb').read()  # ..doc-only
        put_image(img, width='50px')

        ## ----
        put_image('https://www.python.org/static/img/python-logo.png')
    """
    if isinstance(src, PILImage):
        format = src.format
        imgByteArr = io.BytesIO()
        src.save(imgByteArr, format=format)
        src = imgByteArr.getvalue()

    if isinstance(src, (bytes, bytearray)):
        b64content = b64encode(src).decode('ascii')
        format = '' if format is None else ('image/%s' % format)
        format = html.escape(format, quote=True)
        src = "data:{format};base64, {b64content}".format(format=format, b64content=b64content)

    width = 'width="%s"' % html.escape(width, quote=True) if width is not None else ''
    height = 'height="%s"' % html.escape(height, quote=True) if height is not None else ''

    tag = r'<img src="{src}" alt="{title}" {width} {height}/>'.format(src=src, title=html.escape(title, quote=True),
                                                                      height=height, width=width)
    return put_html(tag, scope=scope, position=position)


def put_file(name, content, label=None, scope=Scope.Current, position=OutputPosition.BOTTOM) -> Output:
    """Output a link to download a file

    To show a link with the file name on the browser. When click the link, the browser automatically downloads the file.

    :param str name: File name when downloading
    :param content: File content. It is a bytes-like object
    :param str label: The label of the download link, which is the same as the file name by default.
    :param int scope, position: Those arguments have the same meaning as for `put_text()`

    .. attention::

        After the PyWebIO session (see :ref:`Server and script mode <server_and_script_mode>` for more information about session) closed, the file download link will not work. You can call the :func:`pywebio.session.hold()` function at the end of the task function to hold the session, so that the download link will always be available before the browser page is closed by user.

    Example:

    .. exportable-codeblock::
        :name: put_file
        :summary: `put_file()` usage

        put_file('hello-world.txt', b'hello world!', 'download me')
    """
    if label is None:
        label = name
    output = put_buttons(buttons=[label], link_style=True,
                         onclick=[lambda: download(name, content)],
                         scope=scope, position=position)
    return output


def put_link(name, url=None, app=None, new_window=False, scope=Scope.Current,
             position=OutputPosition.BOTTOM) -> Output:
    """Output hyperlinks to other web page or PyWebIO Application page.

    :param str name: The label of the link
    :param str url: Target url
    :param str app: Target PyWebIO Application name. See also: :ref:`Server mode <server_and_script_mode>`
    :param bool new_window: Whether to open the link in a new window
    :param int scope, position: Those arguments have the same meaning as for `put_text()`

    The ``url`` and ``app`` parameters must specify one but not both
    """
    assert bool(url is None) != bool(app is None), "Must set `url` or `app` parameter but not both"

    href = 'javascript:WebIO.openApp(%r, %d)' % (app, new_window) if app is not None else url
    target = '_blank' if (new_window and url) else '_self'
    tag = '<a href="{href}" target="{target}">{name}</a>'.format(
        href=html.escape(href, quote=True), target=target, name=html.escape(name))
    return put_html(tag, scope=scope, position=position)


def put_processbar(name, init=0, label=None, auto_close=False, scope=Scope.Current,
                   position=OutputPosition.BOTTOM) -> Output:
    """Output a process bar

    :param str name: The name of the progress bar, which is the unique identifier of the progress bar
    :param float init: The initial progress value of the progress bar. The value is between 0 and 1
    :param str label: The label of process bar. The default is the percentage value of the current progress.
    :param bool auto_close: Whether to remove the progress bar after the progress is completed
    :param int scope, position: Those arguments have the same meaning as for `put_text()`

    Example:

    .. exportable-codeblock::
        :name: put_processbar
        :summary: `put_processbar()` usage

        import time

        put_processbar('bar');
        for i in range(1, 11):
            set_processbar('bar', i / 10)
            time.sleep(0.1)
    """
    processbar_id = 'webio-processbar-%s' % name
    percentage = init * 100
    label = '%.1f%%' % percentage if label is None else label
    tpl = """<div class="progress" style="margin-top: 4px;">
                <div id="{{elem_id}}" class="progress-bar bg-info progress-bar-striped progress-bar-animated" role="progressbar"
                     style="width: {{percentage}}%;" aria-valuenow="{{init}}" aria-valuemin="0" aria-valuemax="1" data-auto-close="{{auto_close}}">{{label}}
                </div>
            </div>"""
    return put_widget(tpl, data=dict(elem_id=processbar_id, init=init, label=label,
                                     percentage=percentage, auto_close=int(bool(auto_close))), scope=scope,
                      position=position)


def set_processbar(name, value, label=None):
    """Set the progress of progress bar

    :param str name: The name of the progress bar
    :param float value: The progress value of the progress bar. The value is between 0 and 1
    :param str label: The label of process bar. The default is the percentage value of the current progress.
    
    See also: `put_processbar()`
    """
    from pywebio.session import run_js

    processbar_id = 'webio-processbar-%s' % name
    percentage = value * 100
    label = '%.1f%%' % percentage if label is None else label

    js_code = """
    let bar = $("#{processbar_id}");
    bar[0].style.width = "{percentage}%";
    bar.attr("aria-valuenow", "{value}");
    bar.text({label!r});
    """.format(processbar_id=processbar_id, percentage=percentage, value=value, label=label)
    if value == 1:
        js_code += "if(bar.data('autoClose')=='1')bar.parent().remove();"

    run_js(js_code)


def put_loading(shape='border', color='dark', scope=Scope.Current, position=OutputPosition.BOTTOM) -> Output:
    """Output loading prompt

    :param str shape: The shape of loading prompt. The available values are : `'border'` (default)、 `'grow'`
    :param str color: 加载提示的颜色, 可选值: `'primary'` 、 `'secondary'` 、 `'success'` 、 `'danger'` 、
     `'warning'` 、`'info'`  、`'light'`  、 `'dark'` (默认)
    :param int scope, position: Those arguments have the same meaning as for `put_text()`

    Example:

    .. exportable-codeblock::
        :name: put_loading
        :summary: `put_loading()` usage

        for shape in ('border', 'grow'):
            for color in ('primary', 'secondary', 'success', 'danger', 'warning', 'info', 'light', 'dark'):
                put_text(shape, color)
                put_loading(shape=shape, color=color)

        ## ----
        # using style() to set the size of the loading prompt
        style(put_loading(), 'width:4rem; height:4rem')
    """
    assert shape in ('border', 'grow'), "shape must in ('border', 'grow')"
    assert color in {'primary', 'secondary', 'success', 'danger', 'warning', 'info', 'light', 'dark'}

    html = """<div class="spinner-{shape} text-{color}" role="status">
                <span class="sr-only">Loading...</span>
            </div>""".format(shape=shape, color=color)
    return put_html(html, sanitize=False, scope=scope, position=position)


@safely_destruct_output_when_exp('content')
def put_collapse(title, content, open=False, scope=Scope.Current, position=OutputPosition.BOTTOM) -> Output:
    """Output collapsible content

    :param str title: Title of content
    :type content: list/str/put_xxx()
    :param content: The content can be a string, the ``put_xxx()`` calls , or a list of them.
    :param bool open: Whether to expand the content. Default is ``False``.
    :param int scope, position: Those arguments have the same meaning as for `put_text()`

    Example:

    .. exportable-codeblock::
        :name: put_collapse
        :summary: `put_collapse()` usage

        put_collapse('Collapse title', [
            'text',
            put_markdown('~~Strikethrough~~'),
            put_table([
                ['Commodity', 'Price'],
                ['Apple', '5.5'],
            ])
        ], open=True)

        ## ----
        put_collapse('Large text', 'Awesome PyWebIO! '*30)
    """
    if not isinstance(content, (list, tuple, OutputList)):
        content = [content]

    for item in content:
        assert isinstance(item, (str, Output)), "put_collapse() content must be list of str/put_xxx()"

    tpl = """<details {{#open}}open{{/open}}>
        <summary>{{title}}</summary>
        {{#contents}}
            {{& pywebio_output_parse}}
        {{/contents}}
    </details>"""
    return put_widget(tpl, dict(title=title, contents=content, open=open), scope=scope, position=position)


@safely_destruct_output_when_exp('content')
<<<<<<< HEAD
def put_scrollable(content, height=400, keep_bottom=False, horizon_scroll=False, border=True,
                   scope=Scope.Current, position=OutputPosition.BOTTOM, **kwargs) -> Output:
    """固定高度内容输出区域，内容超出则显示滚动条

    :type content: list/str/put_xxx()
    :param content: 内容可以为字符串或 ``put_xxx`` 类输出函数的返回值，或者由它们组成的列表。
    :param int/tuple height: 区域的高度（像素），内容超出此高度则使用滚动条。
       可以传入 ``(min_height, max_height)`` 来表示高度的范围，比如 ``(100, 200)`` 表示区域高度最小100像素、最高200像素。
    :param bool keep_bottom: 是否在内容发生变化时自动滚动到底部，默认为 ``False``
    :param bool horizon_scroll: 是否显示水平滚动条
    :param bool border: 是否显示边框
    :param int scope, position: 与 `put_text` 函数的同名参数含义一致

    使用示例:

    .. exportable-codeblock::
        :name: put_scrollable
        :summary: `put_scrollable()` 使用示例

        import time

        o = output("You can click the area to prevent auto scroll.")
        put_scrollable(o, height=200, keep_bottom=True)

        while 1:
            o.append(time.time())
            time.sleep(0.5)

    .. versionchanged:: 1.1
       添加 ``height`` 参数，移除 ``max_height`` 参数；
       添加 ``keep_bottom`` 参数
=======
def put_scrollable(content, max_height=400, horizon_scroll=False, border=True, scope=Scope.Current,
                   position=OutputPosition.BOTTOM) -> Output:
    """Output a fixed height content area. scroll bar is displayed when the content exceeds the limit

    :type content: list/str/put_xxx()
    :param content: The content can be a string, the ``put_xxx()`` calls , or a list of them.
    :param int max_height: The maximum height of the area (pixels), scroll bar is displayed when the content exceeds the ``max_height``
    :param bool horizon_scroll: Whether to use the horizontal scroll bar
    :param bool border: Whether to show border
    :param int scope, position: Those arguments have the same meaning as for `put_text()`
>>>>>>> 60219d6c
    """
    if not isinstance(content, (list, tuple, OutputList)):
        content = [content]

    for item in content:
        assert isinstance(item, (str, Output)), "put_scrollable() content must be list of str/put_xxx()"

    if 'max_height' in kwargs:
        import warnings
        warnings.warn("`max_height` parameter is deprecated in `put_scrollable()`, use `height` instead.",
                      DeprecationWarning, stacklevel=3)
        height = kwargs['max_height']  # Backward compatible

    try:
        min_height, max_height = height
    except Exception:
        min_height, max_height = height, height

    dom_id = 'pywebio-%s' % random_str(10)

    tpl = """<div id="{{dom_id}}" {{#keep_bottom}}tabindex="0"{{/keep_bottom}}
        style="min-height: {{min_height}}px; max-height: {{max_height}}px;
            overflow-y: scroll;
            {{#horizon_scroll}}overflow-x: scroll;{{/horizon_scroll}}
            {{#border}} 
            border: 1px solid rgba(0,0,0,.125);
            box-shadow: inset 0 0 2px 0 rgba(0,0,0,.1); 
            {{/border}}
            padding: 10px;
            margin-bottom: 10px;">

        {{#contents}}
            {{& pywebio_output_parse}}
        {{/contents}}
    </div>"""
    if keep_bottom:
        tpl += """
        <script>
            (function(){
                let div = document.getElementById(%r), stop=false;
                $(div).on('focusin', function(e){ stop=true }).on('focusout', function(e){ stop=false });;
                new MutationObserver(function (mutations, observe) {
                    if(!stop) $(div).stop().animate({ scrollTop: $(div).prop("scrollHeight")}, 200);
                }).observe(div, { childList: true, subtree:true });
            })();
        </script>
        """ % dom_id

    return put_widget(template=tpl,
                      data=dict(dom_id=dom_id, contents=content, min_height=min_height,
                                max_height=max_height, keep_bottom=keep_bottom,
                                horizon_scroll=horizon_scroll, border=border),
                      scope=scope, position=position)


@safely_destruct_output_when_exp('data')
def put_widget(template, data, scope=Scope.Current, position=OutputPosition.BOTTOM) -> Output:
    """Output your own widget

    :param template: html template, using `mustache.js <https://github.com/janl/mustache.js>`_ syntax
    :param dict data: Data used to render the template.

       The data can include the ``put_xxx()`` calls, and the JS function ``pywebio_output_parse`` can be used to parse the content of ``put_xxx()``. For string input, ``pywebio_output_parse`` will parse into text.

       ⚠️：When using the ``pywebio_output_parse`` function, you need to turn off the html escaping of mustache: ``{{& pywebio_output_parse}}``, see the example below.
    :param int scope, position: Those arguments have the same meaning as for `put_text()`

    :Example:

    .. exportable-codeblock::
        :name: put_widget
        :summary: Use `put_widget()`to output your own widget

        tpl = '''
        <details>
            <summary>{{title}}</summary>
            {{#contents}}
                {{& pywebio_output_parse}}
            {{/contents}}
        </details>
        '''

        put_widget(tpl, {
            "title": 'More content',
            "contents": [
                'text',
                put_markdown('~~Strikethrough~~')
                put_table([
                    ['Commodity', 'Price'],
                    ['Apple', '5.5'],
                    ['Banana', '7'],
                ])
            ]
        })
    """
    spec = _get_output_spec('custom_widget', template=template, data=data, scope=scope, position=position)
    return Output(spec)


@safely_destruct_output_when_exp('content')
def put_row(content, size=None, scope=Scope.Current, position=OutputPosition.BOTTOM) -> Output:
    """Use row layout to output content. The content is arranged horizontally

    :param list content: Content list, the item is ``put_xxx()`` call or ``None``. ``None`` represents the space between the output
    :param str size:
       | Used to indicate the width of the items, is a list of width values separated by space.
       | Each width value corresponds to the items one-to-one. (``None`` item should also correspond to a width value).
       | By default, ``size`` assigns a width of 10 pixels to the ``None`` item, and distributes the width equally to the remaining items.

       Available format of width value are:

        - pixels: like ``100px``
        - percentage: Indicates the percentage of available width. like ``33.33%``
        - ``fr`` keyword: Represents a scale relationship, 2fr represents twice the width of 1fr
        - ``auto`` keyword: Indicates that the length is determined by the browser
        - ``minmax(min, max)`` : Generate a length range, indicating that the length is within this range. It accepts two parameters, minimum and maximum.
          For example: ``minmax(100px, 1fr)`` means the length is not less than 100px and not more than 1fr

    :param int scope, position: Those arguments have the same meaning as for `put_text()`

    :Example:

    .. exportable-codeblock::
        :name: put_row
        :summary: `put_row()` usage

        # Two code blocks of equal width, separated by 10 pixels
        put_row([put_code('A'), None, put_code('B')])
        ## ----

        # The width ratio of the left and right code blocks is 2:3, which is equivalent to size='2fr 10px 3fr'
        put_row([put_code('A'), None, put_code('B')], size='40% 10px 60%')

    """
    return _row_column_layout(content, flow='column', size=size, scope=scope, position=position)


@safely_destruct_output_when_exp('content')
def put_column(content, size=None, scope=Scope.Current, position=OutputPosition.BOTTOM) -> Output:
    """Use column layout to output content. The content is arranged vertically

    :param list content: Content list, the item is ``put_xxx()`` call or ``None``. ``None`` represents the space between the output
    :param str size: Used to indicate the width of the items, is a list of width values separated by space.
        The format is the same as the ``size`` parameter of the `put_row()` function.
    :param int scope, position: Those arguments have the same meaning as for `put_text()`
    """

    return _row_column_layout(content, flow='row', size=size, scope=scope, position=position)


def _row_column_layout(content, flow, size, scope=Scope.Current, position=OutputPosition.BOTTOM) -> Output:
    if not isinstance(content, (list, tuple, OutputList)):
        content = [content]

    if not size:
        size = ' '.join('1fr' if c is not None else '10px' for c in content)

    content = [c if c is not None else put_html('<div></div>') for c in content]
    for item in content:
        assert isinstance(item, Output), "put_row()/put_column()'s content must be list of put_xxx()"

    style = 'grid-auto-flow: {flow}; grid-template-{flow}s: {size};'.format(flow=flow, size=size)
    tpl = """
    <div style="display: grid; %s">
        {{#contents}}
            {{& pywebio_output_parse}}
        {{/contents}}
    </div>""".strip() % html.escape(style, quote=True)
    return put_widget(template=tpl, data=dict(contents=content), scope=scope,
                      position=position)


@safely_destruct_output_when_exp('content')
def put_grid(content, cell_width='auto', cell_height='auto', cell_widths=None, cell_heights=None, direction='row',
             scope=Scope.Current, position=OutputPosition.BOTTOM) -> Output:
    """Output content using grid layout

    :param content: Content of grid, which is a two-dimensional list. The item of list is ``put_xxx()`` call or ``None``.
       ``None`` represents the space between the output. The item can use the `span()` to set the cell span.
    :param str cell_width: The width of grid cell.
    :param str cell_height: The height of grid cell.
    :param str cell_widths: The width of each column of the grid. The width values are separated by a space.
       Can not use ``cell_widths`` and ``cell_width`` at the same time
    :param str cell_heights: The height of each row of the grid. The height values are separated by a space.
       Can not use ``cell_heights`` and ``cell_height`` at the same time
    :param str direction: Controls how auto-placed items get inserted in the grid.
       Can be ``'row'``(default) or ``'column'`` .

        | ``'row'`` : Places items by filling each row
        | ``'column'`` : Places items by filling each column

    :param int scope, position: Those arguments have the same meaning as for `put_text()`

    The format of width/height value in ``cell_width``,``cell_height``,``cell_widths``,``cell_heights`` can refer to the ``size`` parameter of the `put_row()` function.

    :Example:

    .. exportable-codeblock::
        :name: put_grid
        :summary: 使用`put_grid()`进行网格布局

        put_grid([
            [put_text('A'), put_text('B'), put_text('C')],
            [None, span(put_text('D'), col=2, row=1)],
            [put_text('E'), put_text('F'), put_text('G')],
        ], cell_width='100px', cell_height='100px')
    """
    assert direction in ('row', 'column'), '"direction" parameter must be "row" or "column"'

    lens = [0] * len(content)
    for x in range(len(content)):
        for y in range(len(content[x])):
            cell = content[x][y]
            if isinstance(cell, span_):
                for i in range(cell.row): lens[x + i] += cell.col

                css = 'grid-row-start: span {row}; grid-column-start: span {col};'.format(row=cell.row, col=cell.col)
                elem = put_html('<div></div>') if cell.content is None else cell.content
                content[x][y] = style(elem, css)
            else:
                lens[x] += 1

            if content[x][y] is None:
                content[x][y] = put_html('<div></div>')

    # 为长度不足的行添加空元素
    m = max(lens)
    for idx, i in enumerate(content):
        i.extend(put_html('<div></div>') for _ in range(m - lens[idx]))

    row_cnt, col_cnt = len(content), m
    if direction == 'column':
        row_cnt, col_cnt = m, len(content)

    if not cell_widths:
        cell_widths = 'repeat({col_cnt},{cell_width})'.format(col_cnt=col_cnt, cell_width=cell_width)
    if not cell_heights:
        cell_heights = 'repeat({row_cnt},{cell_height})'.format(row_cnt=row_cnt, cell_height=cell_height)

    css = ('grid-auto-flow: {flow};'
           'grid-template-columns: {cell_widths};'
           'grid-template-rows: {cell_heights};'
           ).format(flow=direction, cell_heights=cell_heights, cell_widths=cell_widths)

    tpl = """
    <div style="display: grid; %s">
        {{#contents}}
            {{#.}}
                {{& pywebio_output_parse}}
            {{/.}}
        {{/contents}}
    </div>""".strip() % html.escape(css, quote=True)
    return put_widget(template=tpl, data=dict(contents=content), scope=scope, position=position)


@safely_destruct_output_when_exp('contents')
def output(*contents):
    """Placeholder of output

     ``output()`` can be passed in anywhere that ``put_xxx()`` can passed in. A handler it returned by ``output()``, and after being output, the content can also be modified by the handler (See code example below).

<<<<<<< HEAD
    :param contents: 要输出的初始内容. 元素为 ``put_xxx()`` 调用，其他类型会被转换成 ``put_text(content)``
    :return: OutputHandler 实例, 实例支持的方法如下:
=======
    :param contents: The initial contents to be output. The item can be a string or ``put_xxx()`` call.
    :return: AOutputHandler instance, the methods of the instance are as follows:
>>>>>>> 60219d6c

    * ``reset(*contents)`` : Reset original contents to ``contents``
    * ``append(*contents)`` : Append ``contents`` to original contents
    * ``insert(idx, *contents)`` : insert ``contents`` into original contents.

       | when idx>=0, the output content is inserted before the element of the ``idx`` index.
       | when idx<0, the output content is inserted after the element of the ``idx`` index.

    其中，参数 ``contents`` 同 ``output()`` 。

    :Example:

    .. exportable-codeblock::
        :name: output
        :summary: `output()` usage

        hobby = output('Coding')  # 等价于 output(put_text('Coding'))
        put_table([
           ['Name', 'Hobbies'],
           ['Wang', hobby]      # hobby is initialized to Coding
        ])
        ## ----

<<<<<<< HEAD
        hobby.reset('Movie')  # hobby 被重置为 Movie
        ## ----
        hobby.append('Music', put_text('Drama'))   # 向 hobby 追加 Music, Drama
=======
        hobby.reset(put_text('Movie'))  # hobby is reset to Movie
        ## ----
        hobby.append(put_text('Music'), put_text('Drama'))  # append Music, Drama to hobby
>>>>>>> 60219d6c
        ## ----
        hobby.insert(0, put_markdown('**Coding**'))  # insert the Coding into the top of the hobby

    """

    class OutputHandler(Output):
        """
        与 `Output` 的不同在于， 不会在销毁时(__del__)自动输出
        The difference with `Output` is that `OutputHandler` will not automatically output when destroyed (__del__)
        """

        def __del__(self):
            pass

        def __init__(self, spec, scope):
            super().__init__(spec)
            self.scope = scope

        @safely_destruct_output_when_exp('outputs')
        def reset(self, *outputs):
            clear_scope(scope=self.scope)
            self.append(*outputs)

        @safely_destruct_output_when_exp('outputs')
        def append(self, *outputs):
            for o in outputs:
                if not isinstance(o, Output):
                    o = put_text(o)
                o.spec['scope'] = _parse_scope(self.scope)
                o.spec['position'] = OutputPosition.BOTTOM
                o.send()

        @safely_destruct_output_when_exp('outputs')
        def insert(self, idx, *outputs):
            """idx可为负，"""
            direction = 1 if idx >= 0 else -1
            for acc, o in enumerate(outputs):
                if not isinstance(o, Output):
                    o = put_text(o)
                o.spec['scope'] = _parse_scope(self.scope)
                o.spec['position'] = idx + direction * acc
                o.send()

    contents = [c if isinstance(c, Output) else put_text(c) for c in contents]

    dom_name = random_str(10)
    tpl = """<div class="{{dom_class_name}}">
            {{#contents}}
                {{#.}}
                    {{& pywebio_output_parse}}
                {{/.}}
            {{/contents}}
        </div>"""
    out_spec = put_widget(template=tpl,
                          data=dict(contents=contents, dom_class_name=_parse_scope(dom_name, no_css_selector=True)))
    return OutputHandler(Output.dump_dict(out_spec), ('.', dom_name))


@safely_destruct_output_when_exp('outputs')
def style(outputs, css_style) -> Union[Output, OutputList]:
    """Customize the css style of output content

    :param outputs: The output content can be a ``put_xxx()`` call or a list of it.
    :type outputs: list/put_xxx()
    :param str css_style: css style string
    :return: The output contents with css style added:

       Note: If ``outputs`` is a list of ``put_xxx()`` calls, the style will be set for each item of the list. And the return value can be used in anywhere accept a list of ``put_xxx()`` calls.

    :Example:

    .. exportable-codeblock::
        :name: style
        :summary: `style()` usage

        style(put_text('Red'), 'color:red')

        ## ----
        style([
            put_text('Red'),
            put_markdown('~~del~~')
        ], 'color:red')

        ## ----
        put_table([
            ['A', 'B'],
            ['C', style(put_text('Red'), 'color:red')],
        ])

        ## ----
        put_collapse('title', style([
            put_text('text'),
            put_markdown('~~del~~'),
        ], 'margin-left:20px'))

    """
    if not isinstance(outputs, (list, tuple, OutputList)):
        ol = [outputs]
    else:
        ol = outputs
        outputs = OutputList(outputs)

    for o in ol:
        assert isinstance(o, Output), 'style() only accept put_xxx() input'
        o.spec.setdefault('style', '')
        o.spec['style'] += ';%s' % css_style

    return outputs


@safely_destruct_output_when_exp('content')
def popup(title, content=None, size=PopupSize.NORMAL, implicit_close=True, closable=True):
    """
    Show a popup.

    ⚠️: In PyWebIO, you can't shoe multiple popup windows at the same time. Before displaying a new pop-up window, the existing popup on the page will be automatically closed. You can use `close_popup()` to close the popup manually.

    :param str title: The title of the popup.
    :type content: list/str/put_xxx()
    :param content: The content of the popup can be a string, the put_xxx() calls , or a list of them.
    :param str size: The size of popup window. Available values are: ``'large'``, ``'normal'`` and ``'small'``.
    :param bool implicit_close: If enabled, the popup can be closed implicitly by clicking the content outside the popup window or pressing the ``Esc`` key. Default is ``False``.
    :param bool closable: Whether the user can close the popup window. By default, the user can close the popup by clicking the close button in the upper right of the popup window.
       When set to ``False``, the popup window can only be closed by :func:`popup_close()`, at this time the ``implicit_close`` parameter will be ignored.

    ``popup()`` can be used in 3 ways: direct call, context manager, and decorator.

    * direct call:

    .. exportable-codeblock::
        :name: popup
        :summary: `popup()` usage

        popup('popup title', 'popup text content', size=PopupSize.SMALL)
        ## ----

        popup('Popup title', [
            put_html('<h3>Popup Content</h3>'),
            'html: <br/>',
            put_table([['A', 'B'], ['C', 'D']]),
            put_buttons(['close_popup()'], onclick=lambda _: close_popup())
        ])

    * context manager:

    .. exportable-codeblock::
        :name: popup-context
        :summary: `popup()` as context manager

        with popup('Popup title') as s:
            put_html('<h3>Popup Content</h3>')
            put_text('html: <br/>')
            put_buttons([('clear()', s)], onclick=clear)

        put_text('Also work!', scope=s)


    The context manager will open a new output scope and return the scope name. The output in the context manager will be displayed on the popup window by default.
    After the context manager exits, the popup window will not be closed. You can still use the ``scope`` parameter of the output function to output to the popup.

    * decorator:

    .. exportable-codeblock::
        :name: popup-context
        :summary: `popup()` as decorator

        @popup('Popup title')
        def show_popup():
            put_html('<h3>Popup Content</h3>')
            put_text("I'm in a popup!")
            ...

        show_popup()

    """
    if content is None:
        content = []

    if not isinstance(content, (list, tuple, OutputList)):
        content = [content]

    for item in content:
        assert isinstance(item, (str, Output)), "popup() content must be list of str/put_xxx()"

    dom_id = random_str(10)

    send_msg(cmd='popup', spec=dict(content=Output.dump_dict(content), title=title, size=size,
                                    implicit_close=implicit_close, closable=closable,
                                    dom_id=_parse_scope(dom_id, no_css_selector=True)))

    return use_scope_(dom_id)


def close_popup():
    """Close the current popup window.
    
    See also: `popup()`
    """
    send_msg(cmd='close_popup')


def toast(content, duration=2, position='center', color='info', onclick=None):
    """Show a notification message.

    :param str content: Notification content.
    :param float duration: The duration of the notification display, in seconds. `0` means not to close automatically (at this time, a close button will be displayed next to the message, and the user can close the message manually)
    :param str position: Where to display the notification message. Available values are `'left'`, `'center'` and `'right'`.
    :param str color: Background color of the notification. Available values are `'info'`, `'error'`, `'warn'`, `'success'` or hexadecimal color value starting with `'#'`
    :param callable onclick: The callback function when the notification message is clicked. The callback function receives no parameters.

        Note: When in :ref:`Coroutine-based session <coroutine_based_session>`, the callback can be a coroutine function.

    Example:

    .. exportable-codeblock::
        :name: toast
        :summary: `toast()` usage

        def show_msg():
            put_text("You clicked the notification.")

        toast('New messages', position='right', color='#2188ff', duration=0, onclick=show_msg)

    """

    colors = {
        'info': '#1565c0',
        'error': '#e53935',
        'warn': '#ef6c00',
        'success': '#2e7d32'
    }
    color = colors.get(color, color)
    callback_id = output_register_callback(lambda _: onclick()) if onclick is not None else None

    send_msg(cmd='toast', spec=dict(content=content, duration=int(duration * 1000), position=position,
                                    color=color, callback_id=callback_id))


clear_scope = clear


def use_scope(name=None, clear=False, create_scope=True, **scope_params):
    """Open or enter a scope. Can be used as context manager and decorator.

    See :ref:`User manual - use_scope() <use_scope>`

    :param str name: Scope name. If it is None, a globally unique scope name is generated. (When used as context manager, the context manager will return the scope name)
    :param bool clear: Whether to clear the contents of the scope before entering the scope.
    :param bool create_scope: Whether to create scope when scope does not exist.
    :param scope_params: Extra parameters passed to `set_scope()` when need to create scope. Only available when ``create_scope=True``.

    :Usage:

    ::

        with use_scope(...) as scope_name:
            put_xxx()

        @use_scope(...)
        def app():
            put_xxx()

    """
    if name is None:
        name = random_str(10)
    else:
        assert is_html_safe_value(name), "Scope name only allow letter/digit/'_'/'-' char."

    def before_enter():
        if create_scope:
            set_scope(name, **scope_params)

        if clear:
            clear_scope(name)

    return use_scope_(name=name, before_enter=before_enter)


class use_scope_:
    def __init__(self, name, before_enter=None):
        self.before_enter = before_enter
        self.name = name

    def __enter__(self):
        if self.before_enter:
            self.before_enter()
        get_current_session().push_scope(self.name)
        return self.name

    def __exit__(self, exc_type, exc_val, exc_tb):
        """
        If this method returns True, it means that the context manager can handle the exception, so that the with statement terminates the propagation of the exception
        """
        get_current_session().pop_scope()
        return False  # Propagate Exception

    def __call__(self, func):
        """decorator implement"""

        @wraps(func)
        def wrapper(*args, **kwargs):
            self.__enter__()
            try:
                return func(*args, **kwargs)
            finally:
                self.__exit__(None, None, None)

        @wraps(func)
        async def coro_wrapper(*args, **kwargs):
            self.__enter__()
            try:
                return await func(*args, **kwargs)
            finally:
                self.__exit__(None, None, None)

        if iscoroutinefunction(func):
            return coro_wrapper
        else:
            return wrapper<|MERGE_RESOLUTION|>--- conflicted
+++ resolved
@@ -301,16 +301,7 @@
 
 def put_text(*texts, sep=' ', inline=False, scope=Scope.Current, position=OutputPosition.BOTTOM) -> Output:
     """
-<<<<<<< HEAD
-    输出文本内容
-
-    :param texts: 要输出的内容。类型可以为任意对象，对非字符串对象会应用 `str()` 函数作为输出值。
-    :param str sep: 输出分隔符
-    :param bool inline: 将文本作为行内元素(连续输出的文本显示在相同的段落中)。默认每次输出的文本都作为一个独立的段落
-    :param int/str scope: 内容输出的目标scope，若scope不存在，则不进行任何输出操作。
-=======
     Output plain text
->>>>>>> 60219d6c
 
     :param texts: Texts need to output. The type can be any object, and the `str()` function will be used for non-string objects.
     :param str sep: The separator between the texts
@@ -346,11 +337,10 @@
     """
     Output code block
 
-<<<<<<< HEAD
-    :param str content: 代码内容
-    :param str language: 代码语言
+    :param str content: code string
+    :param str language: language of code
     :param int rows: 代码块最多可显示的文本行数，默认不限制。内容超出时会使用滚动条。
-    :param int scope, position: 与 `put_text` 函数的同名参数含义一致
+    :param int scope, position: Those arguments have the same meaning as for `put_text()`
     """
     if not isinstance(content, str):
         content = str(content)
@@ -366,14 +356,6 @@
         max_height = rows * 19 + 32  # 32 is the code css padding
         out = style(out, "max-height: %spx" % max_height)
     return out
-=======
-    :param str content: code string
-    :param str language: language of code
-    :param int scope, position: Those arguments have the same meaning as for `put_text()`
-    """
-    code = "```%s\n%s\n```" % (language, content)
-    return put_markdown(code, scope=scope, position=position)
->>>>>>> 60219d6c
 
 
 def put_markdown(mdcontent, strip_indent=0, lstrip=False, options=None, sanitize=True,
@@ -432,7 +414,7 @@
 @safely_destruct_output_when_exp('content')
 def span(content, row=1, col=1):
     """Create cross-cell content in :func:`put_table()` and :func:`put_grid()`
-    
+
     :param content: cell content. It can be a string or ``put_xxx()`` call.
     :param int row: Vertical span, that is, the number of spanning rows
     :param int col: Horizontal span, that is, the number of spanning columns
@@ -676,7 +658,7 @@
     :param src: Source of image. It can be a string specifying image URL, a bytes-like object specifying the binary content of an image or an instance of ``PIL.Image.Image``
     :param str title: Image description.
     :param str width: The width of image. It can be CSS pixels (like `'30px'`) or percentage (like `'10%'`).
-    :param str height: The height of image. It can be CSS pixels (like `'30px'`) or percentage (like `'10%'`). 
+    :param str height: The height of image. It can be CSS pixels (like `'30px'`) or percentage (like `'10%'`).
        If only one value of ``width`` and ``height`` is specified, the browser will scale image according to its original size.
     :param str format: Image format, optinoal. e.g.: ``png``, ``jpeg``, ``gif``, etc. Only available when `src` is non-URL
     :param int scope, position: Those arguments have the same meaning as for `put_text()`
@@ -808,7 +790,7 @@
     :param str name: The name of the progress bar
     :param float value: The progress value of the progress bar. The value is between 0 and 1
     :param str label: The label of process bar. The default is the percentage value of the current progress.
-    
+
     See also: `put_processbar()`
     """
     from pywebio.session import run_js
@@ -905,19 +887,17 @@
 
 
 @safely_destruct_output_when_exp('content')
-<<<<<<< HEAD
 def put_scrollable(content, height=400, keep_bottom=False, horizon_scroll=False, border=True,
                    scope=Scope.Current, position=OutputPosition.BOTTOM, **kwargs) -> Output:
-    """固定高度内容输出区域，内容超出则显示滚动条
+    """Output a fixed height content area. scroll bar is displayed when the content exceeds the limit
 
     :type content: list/str/put_xxx()
-    :param content: 内容可以为字符串或 ``put_xxx`` 类输出函数的返回值，或者由它们组成的列表。
+    :param content: The content can be a string, the ``put_xxx()`` calls , or a list of them.
     :param int/tuple height: 区域的高度（像素），内容超出此高度则使用滚动条。
        可以传入 ``(min_height, max_height)`` 来表示高度的范围，比如 ``(100, 200)`` 表示区域高度最小100像素、最高200像素。
-    :param bool keep_bottom: 是否在内容发生变化时自动滚动到底部，默认为 ``False``
-    :param bool horizon_scroll: 是否显示水平滚动条
-    :param bool border: 是否显示边框
-    :param int scope, position: 与 `put_text` 函数的同名参数含义一致
+    :param bool horizon_scroll: Whether to use the horizontal scroll bar
+    :param bool border: Whether to show border
+    :param int scope, position: Those arguments have the same meaning as for `put_text()`
 
     使用示例:
 
@@ -937,18 +917,6 @@
     .. versionchanged:: 1.1
        添加 ``height`` 参数，移除 ``max_height`` 参数；
        添加 ``keep_bottom`` 参数
-=======
-def put_scrollable(content, max_height=400, horizon_scroll=False, border=True, scope=Scope.Current,
-                   position=OutputPosition.BOTTOM) -> Output:
-    """Output a fixed height content area. scroll bar is displayed when the content exceeds the limit
-
-    :type content: list/str/put_xxx()
-    :param content: The content can be a string, the ``put_xxx()`` calls , or a list of them.
-    :param int max_height: The maximum height of the area (pixels), scroll bar is displayed when the content exceeds the ``max_height``
-    :param bool horizon_scroll: Whether to use the horizontal scroll bar
-    :param bool border: Whether to show border
-    :param int scope, position: Those arguments have the same meaning as for `put_text()`
->>>>>>> 60219d6c
     """
     if not isinstance(content, (list, tuple, OutputList)):
         content = [content]
@@ -1210,13 +1178,8 @@
 
      ``output()`` can be passed in anywhere that ``put_xxx()`` can passed in. A handler it returned by ``output()``, and after being output, the content can also be modified by the handler (See code example below).
 
-<<<<<<< HEAD
     :param contents: 要输出的初始内容. 元素为 ``put_xxx()`` 调用，其他类型会被转换成 ``put_text(content)``
     :return: OutputHandler 实例, 实例支持的方法如下:
-=======
-    :param contents: The initial contents to be output. The item can be a string or ``put_xxx()`` call.
-    :return: AOutputHandler instance, the methods of the instance are as follows:
->>>>>>> 60219d6c
 
     * ``reset(*contents)`` : Reset original contents to ``contents``
     * ``append(*contents)`` : Append ``contents`` to original contents
@@ -1233,22 +1196,16 @@
         :name: output
         :summary: `output()` usage
 
-        hobby = output('Coding')  # 等价于 output(put_text('Coding'))
+        hobby = output(put_text('Coding'))  # equal to output('Coding')
         put_table([
            ['Name', 'Hobbies'],
            ['Wang', hobby]      # hobby is initialized to Coding
         ])
         ## ----
 
-<<<<<<< HEAD
-        hobby.reset('Movie')  # hobby 被重置为 Movie
+        hobby.reset('Movie')  # hobby is reset to Movie
         ## ----
-        hobby.append('Music', put_text('Drama'))   # 向 hobby 追加 Music, Drama
-=======
-        hobby.reset(put_text('Movie'))  # hobby is reset to Movie
-        ## ----
-        hobby.append(put_text('Music'), put_text('Drama'))  # append Music, Drama to hobby
->>>>>>> 60219d6c
+        hobby.append('Music', put_text('Drama'))  # append Music, Drama to hobby
         ## ----
         hobby.insert(0, put_markdown('**Coding**'))  # insert the Coding into the top of the hobby
 
@@ -1444,7 +1401,7 @@
 
 def close_popup():
     """Close the current popup window.
-    
+
     See also: `popup()`
     """
     send_msg(cmd='close_popup')
