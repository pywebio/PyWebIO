import asyncio
import fnmatch
import json
import logging
from functools import partial
from os import path, listdir
from urllib.parse import urlparse

from aiohttp import web

from .tornado import open_webbrowser_on_server_started
from .utils import make_applications, render_page, cdn_validation
from ..session import CoroutineBasedSession, ThreadBasedSession, register_session_implement_for_target, Session
from ..session.base import get_session_info_from_headers
from ..utils import get_free_port, STATIC_PATH, iscoroutinefunction, isgeneratorfunction

logger = logging.getLogger(__name__)


def _check_origin(origin, allowed_origins, host):
    if _is_same_site(origin, host):
        return True

    return any(
        fnmatch.fnmatch(origin, patten)
        for patten in allowed_origins
    )


def _is_same_site(origin, host):
    """判断 origin 和 host 是否一致。origin 和 host 都为http协议请求头"""
    parsed_origin = urlparse(origin)
    origin = parsed_origin.netloc
    origin = origin.lower()

    # Check to see that origin matches host directly, including ports
    return origin == host


def _webio_handler(applications, cdn, websocket_settings, check_origin_func=_is_same_site):
    """获取用于Tornado进行整合的RequestHandle类

    :param dict applications: 任务名->任务函数 的映射
    :param bool/str cdn: 是否从CDN加载前端静态资源. 支持传入URL来自定义CDN地址。
    :param callable check_origin_func: check_origin_func(origin, handler) -> bool
    :return: Tornado RequestHandle类
    """
    ioloop = asyncio.get_event_loop()

    async def wshandle(request: web.Request):
        origin = request.headers.get('origin')
        if origin and not check_origin_func(origin=origin, host=request.host):
            return web.Response(status=403, text="Cross origin websockets not allowed")

        if request.headers.get("Upgrade", "").lower() != "websocket":
            # Backward compatible
            if request.query.getone('test', ''):
                return web.Response(text="")

            app_name = request.query.getone('app', 'index')
            app = applications.get(app_name) or applications['index']
            html = render_page(app, protocol='ws', cdn=cdn)
            return web.Response(body=html, content_type='text/html')

        ws = web.WebSocketResponse(**websocket_settings)
        await ws.prepare(request)

        close_from_session_tag = False  # 是否由session主动关闭连接

        def send_msg_to_client(session: Session):
            for msg in session.get_task_commands():
                msg_str = json.dumps(msg)
                ioloop.create_task(ws.send_str(msg_str))

        def close_from_session():
            nonlocal close_from_session_tag
            close_from_session_tag = True
            ioloop.create_task(ws.close())
            logger.debug("WebSocket closed from session")

        session_info = get_session_info_from_headers(request.headers)
        session_info['user_ip'] = request.remote
        session_info['request'] = request
        session_info['backend'] = 'aiohttp'

        app_name = request.query.getone('app', 'index')
        application = applications.get(app_name) or applications['index']

        if iscoroutinefunction(application) or isgeneratorfunction(application):
            session = CoroutineBasedSession(application, session_info=session_info,
                                            on_task_command=send_msg_to_client,
                                            on_session_close=close_from_session)
        else:
            session = ThreadBasedSession(application, session_info=session_info,
                                         on_task_command=send_msg_to_client,
                                         on_session_close=close_from_session, loop=ioloop)

        async for msg in ws:
            if msg.type == web.WSMsgType.text:
                data = msg.json()
                if data is not None:
                    session.send_client_event(data)
            elif msg.type == web.WSMsgType.binary:
                pass
            elif msg.type == web.WSMsgType.close:
                if not close_from_session_tag:
                    session.close()
                    logger.debug("WebSocket closed from client")

        return ws

    return wshandle


<<<<<<< HEAD
def webio_handler(applications, cdn=True, allowed_origins=None, check_origin=None, websocket_settings=None):
    """获取在aiohttp中运行PyWebIO任务函数的 `Request Handler <https://docs.aiohttp.org/en/stable/web_quickstart.html#aiohttp-web-handler>`_ 协程。
    Request Handler基于WebSocket协议与浏览器进行通讯。

    :param list/dict/callable applications: PyWebIO应用。
    :param bool/str cdn: 是否从CDN加载前端静态资源，默认为 ``True`` 。设置成 ``False`` 时会从PyWebIO应用部署URL的同级目录下加载静态资源。
       支持传入自定义的URL来指定静态资源的部署地址
    :param list allowed_origins: 除当前域名外，服务器还允许的请求的来源列表。
    :param callable check_origin: 请求来源检查函数。
    :param dict websocket_settings: 创建 aiohttp WebSocketResponse 时使用的参数。见 https://docs.aiohttp.org/en/stable/web_reference.html#websocketresponse
=======
def webio_handler(applications, allowed_origins=None, check_origin=None, websocket_settings=None):
    """Get the `Request Handler <https://docs.aiohttp.org/en/stable/web_quickstart.html#aiohttp-web-handler>`_ coroutine for running PyWebIO applications in aiohttp.
    The handler communicates with the browser by WebSocket protocol.

    :param list/dict/callable applications: PyWebIO application.
    :param list allowed_origins: Allowed request source list.
    :param callable check_origin: The validation function for request source.
    :param dict websocket_settings: The  parameters passed to the constructor of ``aiohttp.web.WebSocketResponse``.
>>>>>>> 60219d6c

    The arguments of ``webio_handler()`` have the same meaning as for :func:`pywebio.platform.aiohttp.start_server`
    """
    applications = make_applications(applications)
    for target in applications.values():
        register_session_implement_for_target(target)

    websocket_settings = websocket_settings or {}

    cdn = cdn_validation(cdn, 'error')

    if check_origin is None:
        check_origin_func = partial(_check_origin, allowed_origins=allowed_origins or [])
    else:
        check_origin_func = lambda origin, handler: _is_same_site(origin, handler) or check_origin(origin)

    return _webio_handler(applications=applications,cdn=cdn,
                          check_origin_func=check_origin_func,
                          websocket_settings=websocket_settings)


def static_routes(prefix='/'):
    """获取用于提供PyWebIO静态文件的aiohttp路由列表

    :param str prefix: 静态文件托管的URL路径，默认为根路径 ``/``
    :return: aiohttp路由列表
    """

    async def index(request):
        return web.FileResponse(path.join(STATIC_PATH, 'index.html'))

    files = [path.join(STATIC_PATH, d) for d in listdir(STATIC_PATH)]
    dirs = filter(path.isdir, files)
    routes = [web.static(prefix + path.basename(d), d) for d in dirs]
    routes.append(web.get(prefix, index))
    return routes


def start_server(applications, port=0, host='', debug=False,
                 cdn=True, allowed_origins=None, check_origin=None,
                 auto_open_webbrowser=False,
                 websocket_settings=None,
                 **aiohttp_settings):
<<<<<<< HEAD
    """启动一个 aiohttp server 将PyWebIO应用作为Web服务提供。

    :param list/dict/callable applications: PyWebIO应用. 格式同 :func:`pywebio.platform.tornado.start_server` 的 ``applications`` 参数
    :param int port: 服务监听的端口。设置为 ``0`` 时，表示自动选择可用端口。
    :param str host: 服务绑定的地址。 ``host`` 可以是IP地址或者为hostname。如果为hostname，服务会监听所有与该hostname关联的IP地址。
        通过设置 ``host`` 为空字符串或 ``None`` 来将服务绑定到所有可用的地址上。
    :param bool debug: 是否开启asyncio的Debug模式
    :param bool/str cdn: 是否从CDN加载前端静态资源，默认为 ``True`` 。支持传入自定义的URL来指定静态资源的部署地址
    :param list allowed_origins: 除当前域名外，服务器还允许的请求的来源列表。格式同 :func:`pywebio.platform.tornado.start_server` 的 ``allowed_origins`` 参数
    :param callable check_origin: 请求来源检查函数。格式同 :func:`pywebio.platform.tornado.start_server` 的 ``check_origin`` 参数
    :param bool auto_open_webbrowser: 当服务启动后，是否自动打开浏览器来访问服务。（该操作需要操作系统支持）
    :param dict websocket_settings: 创建 aiohttp WebSocketResponse 时使用的参数。见 https://docs.aiohttp.org/en/stable/web_reference.html#websocketresponse
    :param aiohttp_settings: 需要传给 aiohttp Application 的参数。可用参数见 https://docs.aiohttp.org/en/stable/web_reference.html#application
=======
    """Start a aiohttp server to provide the PyWebIO application as a web service.

    :param list/dict/callable applications: PyWebIO application.
       The argument has the same meaning and format as for :func:`pywebio.platform.tornado.start_server`
    :param int port: The port the server listens on.
       When set to ``0``, the server will automatically select a available port.
    :param str host: The host the server listens on. ``host`` may be either an IP address or hostname. If it’s a hostname, the server will listen on all IP addresses associated with the name. ``host`` may be an empty string or None to listen on all available interfaces.
    :param bool debug: aiohttp debug mode.
    :param list allowed_origins: Allowed request source list.
       The argument has the same meaning as for :func:`pywebio.platform.tornado.start_server`
    :param callable check_origin: The validation function for request source.
       The argument has the same meaning and format as for :func:`pywebio.platform.tornado.start_server`
    :param bool auto_open_webbrowser: Whether or not auto open web browser when server is started (if the operating system allows it) .
    :param dict websocket_settings: The  parameters passed to the constructor of ``aiohttp.web.WebSocketResponse``.
       For details, please refer: https://docs.aiohttp.org/en/stable/web_reference.html#websocketresponse
    :param aiohttp_settings: Additional keyword arguments passed to the constructor of ``aiohttp.web.Application``.
       For details, please refer: https://docs.aiohttp.org/en/stable/web_reference.html#application
>>>>>>> 60219d6c
    """
    kwargs = locals()

    if not host:
        host = '0.0.0.0'

    if port == 0:
        port = get_free_port()

    cdn = cdn_validation(cdn, 'warn')

    handler = webio_handler(applications, cdn=cdn, allowed_origins=allowed_origins,
                            check_origin=check_origin, websocket_settings=websocket_settings)

    app = web.Application(**aiohttp_settings)
    app.router.add_routes([web.get('/', handler)])
    app.router.add_routes(static_routes())

    if auto_open_webbrowser:
        asyncio.get_event_loop().create_task(open_webbrowser_on_server_started('localhost', port))

    if debug:
        logging.getLogger("asyncio").setLevel(logging.DEBUG)

    print('Listen on %s:%s' % (host, port))
    web.run_app(app, host=host, port=port)<|MERGE_RESOLUTION|>--- conflicted
+++ resolved
@@ -112,29 +112,20 @@
     return wshandle
 
 
-<<<<<<< HEAD
 def webio_handler(applications, cdn=True, allowed_origins=None, check_origin=None, websocket_settings=None):
-    """获取在aiohttp中运行PyWebIO任务函数的 `Request Handler <https://docs.aiohttp.org/en/stable/web_quickstart.html#aiohttp-web-handler>`_ 协程。
-    Request Handler基于WebSocket协议与浏览器进行通讯。
-
-    :param list/dict/callable applications: PyWebIO应用。
+    """Get the `Request Handler <https://docs.aiohttp.org/en/stable/web_quickstart.html#aiohttp-web-handler>`_ coroutine for running PyWebIO applications in aiohttp.
+    The handler communicates with the browser by WebSocket protocol.
+
+    :param list/dict/callable applications: PyWebIO application.
     :param bool/str cdn: 是否从CDN加载前端静态资源，默认为 ``True`` 。设置成 ``False`` 时会从PyWebIO应用部署URL的同级目录下加载静态资源。
        支持传入自定义的URL来指定静态资源的部署地址
-    :param list allowed_origins: 除当前域名外，服务器还允许的请求的来源列表。
-    :param callable check_origin: 请求来源检查函数。
-    :param dict websocket_settings: 创建 aiohttp WebSocketResponse 时使用的参数。见 https://docs.aiohttp.org/en/stable/web_reference.html#websocketresponse
-=======
-def webio_handler(applications, allowed_origins=None, check_origin=None, websocket_settings=None):
-    """Get the `Request Handler <https://docs.aiohttp.org/en/stable/web_quickstart.html#aiohttp-web-handler>`_ coroutine for running PyWebIO applications in aiohttp.
-    The handler communicates with the browser by WebSocket protocol.
-
-    :param list/dict/callable applications: PyWebIO application.
     :param list allowed_origins: Allowed request source list.
     :param callable check_origin: The validation function for request source.
     :param dict websocket_settings: The  parameters passed to the constructor of ``aiohttp.web.WebSocketResponse``.
->>>>>>> 60219d6c
 
     The arguments of ``webio_handler()`` have the same meaning as for :func:`pywebio.platform.aiohttp.start_server`
+
+    :return: aiohttp Request Handler
     """
     applications = make_applications(applications)
     for target in applications.values():
@@ -176,21 +167,6 @@
                  auto_open_webbrowser=False,
                  websocket_settings=None,
                  **aiohttp_settings):
-<<<<<<< HEAD
-    """启动一个 aiohttp server 将PyWebIO应用作为Web服务提供。
-
-    :param list/dict/callable applications: PyWebIO应用. 格式同 :func:`pywebio.platform.tornado.start_server` 的 ``applications`` 参数
-    :param int port: 服务监听的端口。设置为 ``0`` 时，表示自动选择可用端口。
-    :param str host: 服务绑定的地址。 ``host`` 可以是IP地址或者为hostname。如果为hostname，服务会监听所有与该hostname关联的IP地址。
-        通过设置 ``host`` 为空字符串或 ``None`` 来将服务绑定到所有可用的地址上。
-    :param bool debug: 是否开启asyncio的Debug模式
-    :param bool/str cdn: 是否从CDN加载前端静态资源，默认为 ``True`` 。支持传入自定义的URL来指定静态资源的部署地址
-    :param list allowed_origins: 除当前域名外，服务器还允许的请求的来源列表。格式同 :func:`pywebio.platform.tornado.start_server` 的 ``allowed_origins`` 参数
-    :param callable check_origin: 请求来源检查函数。格式同 :func:`pywebio.platform.tornado.start_server` 的 ``check_origin`` 参数
-    :param bool auto_open_webbrowser: 当服务启动后，是否自动打开浏览器来访问服务。（该操作需要操作系统支持）
-    :param dict websocket_settings: 创建 aiohttp WebSocketResponse 时使用的参数。见 https://docs.aiohttp.org/en/stable/web_reference.html#websocketresponse
-    :param aiohttp_settings: 需要传给 aiohttp Application 的参数。可用参数见 https://docs.aiohttp.org/en/stable/web_reference.html#application
-=======
     """Start a aiohttp server to provide the PyWebIO application as a web service.
 
     :param list/dict/callable applications: PyWebIO application.
@@ -199,6 +175,7 @@
        When set to ``0``, the server will automatically select a available port.
     :param str host: The host the server listens on. ``host`` may be either an IP address or hostname. If it’s a hostname, the server will listen on all IP addresses associated with the name. ``host`` may be an empty string or None to listen on all available interfaces.
     :param bool debug: aiohttp debug mode.
+    :param bool/str cdn: 是否从CDN加载前端静态资源，默认为 ``True`` 。支持传入自定义的URL来指定静态资源的部署地址
     :param list allowed_origins: Allowed request source list.
        The argument has the same meaning as for :func:`pywebio.platform.tornado.start_server`
     :param callable check_origin: The validation function for request source.
@@ -208,7 +185,6 @@
        For details, please refer: https://docs.aiohttp.org/en/stable/web_reference.html#websocketresponse
     :param aiohttp_settings: Additional keyword arguments passed to the constructor of ``aiohttp.web.Application``.
        For details, please refer: https://docs.aiohttp.org/en/stable/web_reference.html#application
->>>>>>> 60219d6c
     """
     kwargs = locals()
 
